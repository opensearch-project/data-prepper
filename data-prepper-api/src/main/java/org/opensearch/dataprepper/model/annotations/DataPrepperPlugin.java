--- conflicted
+++ resolved
@@ -74,15 +74,6 @@
     Class<?> pluginConfigurationType() default PluginSetting.class;
 
     /**
-<<<<<<< HEAD
-     * This is an optional argument.
-     * When provided, it indicates that this plugin want to use
-     * Dependency Injection in its module, with the Spring ApplicationContext isolated to its own module.
-     *
-     * @return an Array of base packages of this plugin to scan and create Spring DI context.
-     */
-    Class[] packagesToScanForDI() default {};
-=======
      * Optional Packages to scan for Data Prepper DI components.
      * Plugins provide this list if they want to use Dependency Injection in its module.
      * Providing this value, implicitly assumes and initiates plugin specific isolated ApplicationContext.
@@ -93,5 +84,4 @@
      * @since 2.2
      */
     Class[] packagesToScan() default {};
->>>>>>> 27337ea3
 }