/*
 * Copyright OpenSearch Contributors
 * SPDX-License-Identifier: Apache-2.0
 */

package org.opensearch.dataprepper.model.configuration;

import java.util.Collections;
import java.util.List;
import java.util.Map;

public class PluginSetting implements PipelineDescription {

    private static final String UNEXPECTED_ATTRIBUTE_TYPE_MSG = "Unexpected type [%s] for attribute [%s]";

    private final String name;
    private Map<String, Object> settings;
    private int processWorkers;
    private String pipelineName;

    public PluginSetting(final String name, final Map<String, Object> settings) {
        this.name = name;
        this.settings = settings;
    }

    public String getName() {
        return name;
    }

    public Map<String, Object> getSettings() {
        return settings;
    }

    public void setSettings(final Map<String, Object> settings) {
        this.settings = settings;
    }

    /**
     * Returns the number of process workers the pipeline is using; This is only required for special plugin use-cases
     * where plugin implementation depends on the number of process workers. For example, Trace analytics service map
     * prepper plugin uses memory mapped databases and it requires to know the number of workers that operate on it
     * concurrently.
     * @return Number of process workers
     */
    public int getNumberOfProcessWorkers() {
        return processWorkers;
    }

    /**
     * This method is solely for pipeline execution to set the process workers and it is recommended not to be used.
     * @param processWorkers number of process workers
     */
    public void setProcessWorkers(final int processWorkers) {
        this.processWorkers = processWorkers;
    }

    /**
     * Returns the name of the associated pipeline.
     * @return name of the associated pipeline
     */
    public String getPipelineName() {
        return this.pipelineName;
    }

    /**
     * This method is solely for pipeline execution to set the associated pipeline name and it is recommended not to be
     * used.
     * @param pipelineName associated pipeline name
     */
    public void setPipelineName(final String pipelineName) {
        this.pipelineName = pipelineName;
    }

    /**
     * Returns the value of the specified attribute, or null if this settings contains no value for the attribute.
     *
     * @param attribute name of the attribute
     * @return value of the attribute from the metadata
     */
    public Object getAttributeFromSettings(final String attribute) {
        return settings == null ? null : settings.get(attribute);
    }

    /**
     * Returns the value of the specified attribute, or {@code defaultValue} if this settings contains no value for
     * the attribute.
     *
     * @param attribute    name of the attribute
     * @param defaultValue default value for the setting
     * @return the value of the specified attribute, or {@code defaultValue} if this settings contains no value for
     * the attribute
     */
    public Object getAttributeOrDefault(final String attribute, final Object defaultValue) {
        return settings == null ? defaultValue : settings.getOrDefault(attribute, defaultValue);
    }

    /**
     * Returns the value of the specified attribute as integer, or {@code defaultValue} if this settings contains no
     * value for the attribute.
     *
     * @param attribute    name of the attribute
     * @param defaultValue default value for the setting
     * @return the value of the specified attribute, or {@code defaultValue} if this settings contains no value for
     * the attribute. If the value is null, null will be returned.
     */
    public Integer getIntegerOrDefault(final String attribute, final Integer defaultValue) {
        Object object = getAttributeOrDefault(attribute, defaultValue);
        if (object == null) {
            return null;
        } else if (object instanceof Number) {
            return ((Number) object).intValue();
        } else if (object instanceof String) {
            return Integer.valueOf(String.valueOf(object));
        }

        throw new IllegalArgumentException(String.format(UNEXPECTED_ATTRIBUTE_TYPE_MSG, object.getClass(), attribute));
    }

    /**
     * Returns the value of the specified attribute as String, or {@code defaultValue} if this settings contains no
     * value for the attribute. If the value is null, null will be returned.
     *
     * @param attribute    name of the attribute
     * @param defaultValue default value for the setting
     * @return the value of the specified attribute, or {@code defaultValue} if this settings contains no value for
     * the attribute. If the value is null, null will be returned.
     */
    public String getStringOrDefault(final String attribute, final String defaultValue) {
        Object object = getAttributeOrDefault(attribute, defaultValue);
        if (object == null) {
            return null;
        } else if (object instanceof String) {
            return String.valueOf(object);
        }

        throw new IllegalArgumentException(String.format(UNEXPECTED_ATTRIBUTE_TYPE_MSG, object.getClass(), attribute));
    }

    /**
     * Returns the value of the specified {@literal List<String>}, or {@code defaultValue} if this settings contains no value for
     * the attribute.
     *
     * @param attribute    name of the attribute
     * @param type the type stored in the List
     * @param <T> The type
     * @return the value of the specified attribute, or {@code defaultValue} if this settings contains no value for
     * the attribute
     */
    public <T> List<T> getTypedList(final String attribute, final Class<T> type) {
        Object object = getAttributeOrDefault(attribute, Collections.emptyList());
        if (object == null) {
            return null;
        }

        checkObjectForListType(attribute, object, type);

        return (List<T>) object;
    }

    /**
     * Returns the value of the specified {@literal List<Map<String, String>>}, or {@code defaultValue} if this settings contains no value for
     * the attribute.
     *
<<<<<<< HEAD
     * @param attribute    attribute to be looked up
=======
>>>>>>> eb46ee43
     * @param keyType      key type of the Map
     * @param valueType    value type stored in the Map
     * @param <K> The key type
     * @param <V> The value type
     * @return the value of the specified attribute, or {@code defaultValue} if this settings contains no value for
     * the attribute
     */
    public <K, V> List<Map<K, V>> getTypedListOfMaps(final String attribute, final Class<K> keyType, final Class<V> valueType) {
        Object object = getAttributeOrDefault(attribute, null);
        if (object == null) {
            return null;
        }

        checkObjectType(attribute, object, List.class);

        for (final Map<K, V> listItem: (List<Map<K, V>>) object) {
            ((Map<?, ?>) listItem).forEach((key, value) -> {
                checkObjectType(attribute, key, keyType);
                checkObjectType(attribute, value, valueType);
            });
        }
        return (List<Map<K, V>>) object;
    }

    /**
     * Returns the value of the specified {@literal Map<String, String> object}, or {@code defaultValue} if this settings contains no value for
     * the attribute.
     *
     * @param attribute    name of the attribute
     * @param keyType      key type of the Map
     * @param valueType    value type stored in the Map
     * @param <K> The key type
     * @param <V> The value type
     * @return the value of the specified attribute, or {@code defaultValue} if this settings contains no value for
     * the attribute
     */
    public <K, V> Map<K, V> getTypedMap(final String attribute, final Class<K> keyType, final Class<V> valueType) {
        Object object = getAttributeOrDefault(attribute, Collections.emptyMap());
        if (object == null) {
            return null;
        }

        checkObjectType(attribute, object, Map.class);

        ((Map<?, ?>) object).forEach((key, value) -> {
            checkObjectType(attribute, key, keyType);
            checkObjectType(attribute, value, valueType);
        });

        return (Map<K, V>) object;
    }

    /**
     * Returns the value of the specified {@literal Map<String, List<String>>}, or {@code defaultValue} if this settings contains no value for
     * the attribute.
     *
     * @param attribute    name of the attribute
     * @param keyType      key type of the Map
     * @param valueType    value type stored in the List value of the Map
     * @param <K> The key type
     * @param <V> The value type
     * @return the value of the specified attribute, or {@code defaultValue} if this settings contains no value for
     * the attribute
     */
    public <K, V> Map<K, List<V>> getTypedListMap(final String attribute, final Class<K> keyType, final Class<V> valueType) {
        Object object = getAttributeOrDefault(attribute, Collections.emptyMap());
        if (object == null) {
            return null;
        }

        checkObjectType(attribute, object, Map.class);

        ((Map<?, ?>) object).forEach((key, value) -> {
            checkObjectType(attribute, key, keyType);
            checkObjectForListType(attribute, value, valueType);
        });

        return (Map<K, List<V>>) object;
    }

    /**
     * Returns the value of the specified attribute as boolean, or {@code defaultValue} if this settings contains no
     * value for the attribute. If the value is null, null will be returned.
     *
     * @param attribute    name of the attribute
     * @param defaultValue default value for the setting
     * @return the value of the specified attribute, or {@code defaultValue} if this settings contains no value for
     * the attribute
     */
    public Boolean getBooleanOrDefault(final String attribute, final Boolean defaultValue) {
        Object object = getAttributeOrDefault(attribute, defaultValue);
        if (object == null) {
            return null;
        } else if (object instanceof Boolean) {
            return (Boolean) object;
        } else if (object instanceof String) {
            return Boolean.valueOf(String.valueOf(object));
        }

        throw new IllegalArgumentException(String.format(UNEXPECTED_ATTRIBUTE_TYPE_MSG, object.getClass(), attribute));
    }

    /**
     * Returns the value of the specified attribute as long, or {@code defaultValue} if this settings contains no
     * value for the attribute. If the value is null, null will be returned.
     *
     * @param attribute    name of the attribute
     * @param defaultValue default value for the setting
     * @return the value of the specified attribute, or {@code defaultValue} if this settings contains no value for
     * the attribute
     */
    public Long getLongOrDefault(final String attribute, final long defaultValue) {
        Object object = getAttributeOrDefault(attribute, defaultValue);
        if (object == null) {
            return null;
        } else if (object instanceof Number) {
            return ((Number) object).longValue();
        } else if (object instanceof String) {
            return Long.valueOf(String.valueOf(object));
        }

        throw new IllegalArgumentException(String.format(UNEXPECTED_ATTRIBUTE_TYPE_MSG, object.getClass(), attribute));
    }

    private <T> void checkObjectType(final String attribute, final Object object, final Class<T> type) {if (object != null && !(type.isAssignableFrom(object.getClass()))){
            throw new IllegalArgumentException(String.format(UNEXPECTED_ATTRIBUTE_TYPE_MSG, object.getClass(), attribute));
        }
    }

    private <T> void checkObjectForListType(final String attribute, final Object object, final Class<T> type) {
        checkObjectType(attribute, object, List.class);

        ((List<?>) object).forEach(o -> {
            checkObjectType(attribute, o, type);
        });
    }
}<|MERGE_RESOLUTION|>--- conflicted
+++ resolved
@@ -161,10 +161,6 @@
      * Returns the value of the specified {@literal List<Map<String, String>>}, or {@code defaultValue} if this settings contains no value for
      * the attribute.
      *
-<<<<<<< HEAD
-     * @param attribute    attribute to be looked up
-=======
->>>>>>> eb46ee43
      * @param keyType      key type of the Map
      * @param valueType    value type stored in the Map
      * @param <K> The key type
