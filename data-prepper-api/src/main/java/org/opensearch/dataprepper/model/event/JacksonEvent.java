/*
 * Copyright OpenSearch Contributors
 * SPDX-License-Identifier: Apache-2.0
 */

package org.opensearch.dataprepper.model.event;

import com.fasterxml.jackson.core.JsonPointer;
import com.fasterxml.jackson.core.JsonProcessingException;
import com.fasterxml.jackson.core.type.TypeReference;
import com.fasterxml.jackson.databind.JsonNode;
import com.fasterxml.jackson.databind.ObjectMapper;
import com.fasterxml.jackson.databind.ObjectReader;
import com.fasterxml.jackson.databind.node.ArrayNode;
import com.fasterxml.jackson.databind.node.ObjectNode;
import com.fasterxml.jackson.databind.type.TypeFactory;
import com.fasterxml.jackson.datatype.jdk8.Jdk8Module;
import com.fasterxml.jackson.datatype.jsr310.JavaTimeModule;
import org.apache.commons.lang3.StringUtils;
import org.opensearch.dataprepper.expression.ExpressionEvaluator;
import org.opensearch.dataprepper.model.event.exceptions.EventKeyNotFoundException;
import org.slf4j.Logger;
import org.slf4j.LoggerFactory;

import java.io.IOException;
import java.io.ObjectInputStream;
import java.time.Instant;
import java.util.ArrayList;
import java.util.Arrays;
import java.util.Collections;
import java.util.HashMap;
import java.util.LinkedList;
import java.util.List;
import java.util.Map;
import java.util.Objects;
import java.util.StringJoiner;

import static com.google.common.base.Preconditions.checkArgument;
import static com.google.common.base.Preconditions.checkNotNull;

/**
 * A Jackson Implementation of {@link Event} interface. This implementation relies heavily on JsonNode to manage the keys of the event.
 * <p>
 * This implementation supports [JsonPointer](https://datatracker.ietf.org/doc/html/rfc6901) for keys to access nested structures.
 * For example using the key "/fizz/buzz" would allow a user to retrieve the number 42 using {@link #get(String, Class)} from the nested structure below.
 * Additionally, a key structure without a prefixed "/" will access the same value: "fizz/buzz"
 * <p>
 * {
 * "foo": "bar"
 * "fizz": {
 * "buzz": 42
 * }
 * }
 *
 * @since 1.2
 */
public class JacksonEvent implements Event {

    private static final Logger LOG = LoggerFactory.getLogger(JacksonEvent.class);

    private static final String SEPARATOR = "/";

    private static final ObjectMapper mapper = new ObjectMapper()
            .registerModule(new JavaTimeModule())
            .registerModule(new Jdk8Module()); // required for using Optional with Jackson. Ref: https://github.com/FasterXML/jackson-modules-java8

    private static final TypeReference<Map<String, Object>> MAP_TYPE_REFERENCE = new TypeReference<Map<String, Object>>() {
    };

    private final EventMetadata eventMetadata;

    private transient EventHandle eventHandle;

    private final JsonNode jsonNode;

    static final int MAX_KEY_LENGTH = 2048;

    static final String MESSAGE_KEY = "message";

    static final String EVENT_TYPE = "event";

    protected JacksonEvent(final Builder builder) {

        if (builder.eventMetadata == null) {
            this.eventMetadata = new DefaultEventMetadata.Builder()
                    .withEventType(builder.eventType)
                    .withTimeReceived(builder.timeReceived)
                    .withAttributes(builder.eventMetadataAttributes)
                    .build();
        } else {
            this.eventMetadata = builder.eventMetadata;
        }

        this.jsonNode = getInitialJsonNode(builder.data);
        this.eventHandle = new DefaultEventHandle(eventMetadata.getTimeReceived());
    }

    protected JacksonEvent(final JacksonEvent otherEvent) {
        this.jsonNode = otherEvent.jsonNode.deepCopy();
        this.eventMetadata = DefaultEventMetadata.fromEventMetadata(otherEvent.eventMetadata);
        this.eventHandle = new DefaultEventHandle(eventMetadata.getTimeReceived());
    }

    public static Event fromMessage(String message) {
        return JacksonEvent.builder()
                .withEventType(EVENT_TYPE)
                .withData(Collections.singletonMap(MESSAGE_KEY, message))
                .build();
    }

    private JsonNode getInitialJsonNode(final Object data) {

        if (data == null) {
            return mapper.valueToTree(new HashMap<>());
        } else if (data instanceof String) {
            try {
                return mapper.readTree((String) data);
            } catch (final JsonProcessingException e) {
                throw new IllegalArgumentException("Unable to convert data into an event");
            }
        }
        return mapper.valueToTree(data);
    }

    @Override
    public JsonNode getJsonNode() {
        return jsonNode;
    }

    /**
     * Adds or updates the key with a given value in the Event.
     *
     * @param key   where the value will be set
     * @param value value to set the key to
     * @since 1.2
     */
    @Override
    public void put(final String key, final Object value) {

        final String trimmedKey = checkAndTrimKey(key);

        final LinkedList<String> keys = new LinkedList<>(Arrays.asList(trimmedKey.split(SEPARATOR)));

        JsonNode parentNode = jsonNode;

        while (!keys.isEmpty()) {
            if (keys.size() == 1) {
                setNode(parentNode, keys.removeFirst(), value);
            } else {
                final String childKey = keys.removeFirst();
                if (!childKey.isEmpty()) {
                    parentNode = getOrCreateNode(parentNode, childKey);
                }
            }
        }
    }

    @Override
    public EventHandle getEventHandle() {
        return eventHandle;
    }

    private void setNode(final JsonNode parentNode, final String leafKey, final Object value) {
        final JsonNode valueNode = mapper.valueToTree(value);
        if (StringUtils.isNumeric(leafKey)) {
            ((ArrayNode) parentNode).set(Integer.parseInt(leafKey), valueNode);
        } else {
            ((ObjectNode) parentNode).set(leafKey, valueNode);
        }
    }

    private JsonNode getOrCreateNode(final JsonNode node, final String key) {
        JsonNode childNode = node.get(key);
        if (childNode == null) {
            childNode = mapper.createObjectNode();
            ((ObjectNode) node).set(key, childNode);
        }
        return childNode;
    }

    /**
     * Retrieves the value of type clazz from the key.
     *
     * @param key   the value to retrieve from
     * @param clazz the return type of the value
     * @return the value
     * @throws RuntimeException if it is unable to map the value to the provided clazz
     * @since 1.2
     */
    @Override
    public <T> T get(final String key, final Class<T> clazz) {

        final String trimmedKey = checkAndTrimKey(key);

        final JsonNode node = getNode(trimmedKey);
        if (node.isMissingNode()) {
            return null;
        }

        return mapNodeToObject(key, node, clazz);
    }

    private JsonNode getNode(final String key) {
        final JsonPointer jsonPointer = toJsonPointer(key);
        return jsonNode.at(jsonPointer);
    }

    private <T> T mapNodeToObject(final String key, final JsonNode node, final Class<T> clazz) {
        try {
            return mapper.treeToValue(node, clazz);
        } catch (final JsonProcessingException e) {
            LOG.error("Unable to map {} to {}", key, clazz, e);
            throw new RuntimeException(String.format("Unable to map %s to %s", key, clazz), e);
        }
    }

    /**
     * Retrieves the given key from the Event as a List
     *
     * @param key   the value to retrieve from
     * @param clazz the return type of elements in the list
     * @return a List of clazz
     * @throws RuntimeException if it is unable to map the elements in the list to the provided clazz
     * @since 1.2
     */
    @Override
    public <T> List<T> getList(final String key, final Class<T> clazz) {

        final String trimmedKey = checkAndTrimKey(key);

        final JsonNode node = getNode(trimmedKey);
        if (node.isMissingNode()) {
            return null;
        }

        return mapNodeToList(key, node, clazz);
    }

    private <T> List<T> mapNodeToList(final String key, final JsonNode node, final Class<T> clazz) {
        try {
            final ObjectReader reader = mapper.readerFor(TypeFactory.defaultInstance().constructCollectionType(List.class, clazz));
            return reader.readValue(node);
        } catch (final IOException e) {
            LOG.error("Unable to map {} to List of {}", key, clazz, e);
            throw new RuntimeException(String.format("Unable to map %s to %s", key, clazz), e);
        }
    }

    private JsonPointer toJsonPointer(final String key) {
        String jsonPointerExpression = SEPARATOR + key;
        return JsonPointer.compile(jsonPointerExpression);
    }

    /**
     * Deletes the key from the event.
     *
     * @param key the field to be deleted
     */
    @Override
    public void delete(final String key) {

        final String trimmedKey = checkAndTrimKey(key);
        final int index = trimmedKey.lastIndexOf(SEPARATOR);

        JsonNode baseNode = jsonNode;
        String leafKey = trimmedKey;

        if (index != -1) {
            final JsonPointer jsonPointer = toJsonPointer(trimmedKey.substring(0, index));
            baseNode = jsonNode.at(jsonPointer);
            leafKey = trimmedKey.substring(index + 1);
        }

        if (!baseNode.isMissingNode()) {
            ((ObjectNode) baseNode).remove(leafKey);
        }
    }

    @Override
    public String toJsonString() {
        return jsonNode.toString();
    }

    @Override
    public String getAsJsonString(final String key) {
        final String trimmedKey = checkAndTrimKey(key);

        final JsonNode node = getNode(trimmedKey);
        if (node.isMissingNode()) {
            return null;
        }
        return node.toString();
    }

    /**
     * returns a string with formatted parts replaced by their values. The input
     * string may contain parts with format "${.../.../...}" which are replaced
     * by their value in the event
     *
     * @param format string with format
     * @throws RuntimeException if the format is incorrect or the value is not a string
     */
    @Override
    public String formatString(final String format) {
        return formatStringInternal(format, null);
    }

    /**
     * returns a string with formatted parts replaced by their values. The input
     * string may contain parts with format "${.../.../...}" which are replaced
     * by their value in the event. The input string may also contain Data Prepper expressions
     * such as "${getMetadata(\"some_metadata_key\")}
     *
     * @param format string with format
     * @throws RuntimeException if the format is incorrect or the value is not a string
     */
    @Override
    public String formatString(final String format, final ExpressionEvaluator expressionEvaluator) {
        return formatStringInternal(format, expressionEvaluator);
    }

    public static boolean isValidFormatExpressions(final String format, final ExpressionEvaluator expressionEvaluator) {
        if (Objects.isNull(expressionEvaluator)) {
            return false;
        }
        int fromIndex = 0;
        int position = 0;
        while ((position = format.indexOf("${", fromIndex)) != -1) {
            int endPosition = format.indexOf("}", position + 1);
            if (endPosition == -1) {
                return false;
            }
            String name = format.substring(position + 2, endPosition);

            Object val;
            if (!expressionEvaluator.isValidExpressionStatement(name)) {
                return false;
            }
            fromIndex = endPosition + 1;
        }
        return true;
    }

    private String formatStringInternal(final String format, final ExpressionEvaluator expressionEvaluator) {
        int fromIndex = 0;
        String result = "";
        int position = 0;
        while ((position = format.indexOf("${", fromIndex)) != -1) {
            int endPosition = format.indexOf("}", position + 1);
            if (endPosition == -1) {
                throw new RuntimeException("Format string is not properly formed");
            }
            result += format.substring(fromIndex, position);
            String name = format.substring(position + 2, endPosition);

            Object val = null;

            try {
                val = this.get(name, Object.class);
<<<<<<< HEAD
            } catch (final Exception ignored) {
                // Exception likely indicates use of a Data Prepper expression
            }

            if (val == null) {
                if (expressionEvaluator != null && expressionEvaluator.isValidExpressionStatement(name)) {
=======
            } catch (final Exception e) {
                LOG.debug("Received exception using Event key for formatting, now checking for Data Prepper expression: {}", e.getMessage());
            }

            if (val == null) {
                if (Objects.nonNull(expressionEvaluator) && expressionEvaluator.isValidExpressionStatement(name)) {
>>>>>>> eb46ee43
                    val = expressionEvaluator.evaluate(name, this);
                } else {
                    throw new EventKeyNotFoundException(String.format("The key %s could not be found in the Event when formatting", name));
                }
            }


            if (Objects.nonNull(val)) {
                result += val.toString();
            }
            fromIndex = endPosition + 1;
        }
        if (fromIndex < format.length()) {
            result += format.substring(fromIndex);
        }
        return result;
    }

    @Override
    public EventMetadata getMetadata() {
        return eventMetadata;
    }

    @Override
    public boolean containsKey(final String key) {

        final String trimmedKey = checkAndTrimKey(key);

        final JsonNode node = getNode(trimmedKey);

        return !node.isMissingNode();
    }

    @Override
    public boolean isValueAList(final String key) {
        final String trimmedKey = checkAndTrimKey(key);

        final JsonNode node = getNode(trimmedKey);

        return node.isArray();
    }

    @Override
    public Map<String, Object> toMap() {
        return mapper.convertValue(jsonNode, MAP_TYPE_REFERENCE);
    }


    public static boolean isValidEventKey(final String key) {
        try {
            checkKey(key);
            return true;
        } catch (final Exception e) {
            return false;
        }
    }
    private String checkAndTrimKey(final String key) {
        checkKey(key);
        return trimKey(key);
    }

    private static void checkKey(final String key) {
        checkNotNull(key, "key cannot be null");
        checkArgument(!key.isEmpty(), "key cannot be an empty string");
        if (key.length() > MAX_KEY_LENGTH) {
            throw new IllegalArgumentException("key cannot be longer than " + MAX_KEY_LENGTH + " characters");
        }
        if (!isValidKey(key)) {
            throw new IllegalArgumentException("key " + key + " must contain only alphanumeric chars with .-_ and must follow JsonPointer (ie. 'field/to/key')");
        }
    }

    private String trimKey(final String key) {

        final String trimmedLeadingSlash = key.startsWith(SEPARATOR) ? key.substring(1) : key;
        return trimmedLeadingSlash.endsWith(SEPARATOR) ? trimmedLeadingSlash.substring(0, trimmedLeadingSlash.length() - 2) : trimmedLeadingSlash;
    }

    private static boolean isValidKey(final String key) {
        for (int i = 0; i < key.length(); i++) {
            char c = key.charAt(i);

            if (!(c >= 48 && c <= 57
                    || c >= 65 && c <= 90
                    || c >= 97 && c <= 122
                    || c == '.'
                    || c == '-'
                    || c == '_'
                    || c == '@'
                    || c == '/')) {

                return false;
            }
        }
        return true;
    }

    /**
     * Constructs an empty builder.
     *
     * @return a builder
     * @since 1.2
     */
    public static Builder builder() {
        return new Builder() {
            @Override
            public Builder getThis() {
                return this;
            }
        };
    }

    public JsonStringBuilder jsonBuilder() {
        return new JsonStringBuilder(this);
    }

    public static JacksonEvent fromEvent(final Event event) {
        if (event instanceof JacksonEvent) {
            return new JacksonEvent((JacksonEvent) event);
        } else {
            return JacksonEvent.builder()
                    .withData(event.toMap())
                    .withEventMetadata(event.getMetadata())
                    .build();
        }
    }

    /**
     * Builder for creating {@link JacksonEvent}.
     *
     * @since 1.2
     */
    public abstract static class Builder<T extends Builder<T>> {

        private EventMetadata eventMetadata;
        private Object data;
        private String eventType;
        private Instant timeReceived;
        private Map<String, Object> eventMetadataAttributes;

        public abstract T getThis();

        /**
         * Sets the event type for the metadata if a {@link #withEventMetadata} is not used.
         *
         * @param eventType the event type
         * @return returns the builder
         * @since 1.2
         */
        public Builder<T> withEventType(final String eventType) {
            this.eventType = eventType;
            return this;
        }

        /**
         * Sets the attributes for the metadata if a {@link #withEventMetadata} is not used.
         *
         * @param eventMetadataAttributes the attributes
         * @return returns the builder
         * @since 1.2
         */
        public Builder<T> withEventMetadataAttributes(final Map<String, Object> eventMetadataAttributes) {
            this.eventMetadataAttributes = eventMetadataAttributes;
            return this;
        }

        /**
         * Sets the time received for the metadata if a {@link #withEventMetadata} is not used.
         *
         * @param timeReceived the time an event was received
         * @return returns the builder
         * @since 1.2
         */
        public Builder<T> withTimeReceived(final Instant timeReceived) {
            this.timeReceived = timeReceived;
            return this;
        }

        /**
         * Sets the metadata.
         *
         * @param eventMetadata the metadata
         * @return returns the builder
         * @since 1.2
         */
        public Builder<T> withEventMetadata(final EventMetadata eventMetadata) {
            this.eventMetadata = eventMetadata;
            return this;
        }

        /**
         * Sets the data of the event.
         *
         * @param data the data
         * @return returns the builder
         * @since 1.2
         */
        public Builder<T> withData(final Object data) {
            this.data = data;
            return this;
        }

        /**
         * Returns a newly created {@link JacksonEvent}.
         *
         * @return an event
         * @since 1.2
         */
        public JacksonEvent build() {
            return new JacksonEvent(this);
        }
    }

    public class JsonStringBuilder extends Event.JsonStringBuilder {

        private final boolean RETAIN_ALL = true;

        private final boolean EXCLUDE_ALL = false;


        private final JacksonEvent event;

        private JsonStringBuilder(final JacksonEvent event) {
            checkNotNull(event, "event cannot be null");
            this.event = event;
        }

        private JsonNode getBaseNode() {
            // Get root node.
            if (getRootKey() != null && !getRootKey().isEmpty() && event.containsKey(getRootKey())) {
                return event.getNode(getRootKey());
            }
            return event.getJsonNode();
        }


        public String toJsonString() {

            String jsonString;
            if (getIncludeKeys() != null && !getIncludeKeys().isEmpty()) {
                jsonString = searchAndFilter(getBaseNode(), "", getIncludeKeys(), RETAIN_ALL);
            } else if (getExcludeKeys() != null && !getExcludeKeys().isEmpty()) {
                jsonString = searchAndFilter(getBaseNode(), "", getExcludeKeys(), EXCLUDE_ALL);
            } else if (getBaseNode() !=event.getJsonNode()) {
                jsonString = event.getAsJsonString(getRootKey());
            } else {
                // Some successors have its own implementation of toJsonString, such as JacksonSpan.
                // In such case, it's only used when the root key is not provided.
                // TODO: Need to check if such behaviour is expected.
                jsonString = event.toJsonString();
            }

            final String tagsKey = getTagsKey();
            if (tagsKey != null) {
                final JsonNode tagsNode = mapper.valueToTree(event.getMetadata().getTags());
                return jsonString.substring(0, jsonString.length() - 1) + ",\"" + tagsKey + "\":" + tagsNode.toString() + "}";
            }
            return jsonString;
        }

        /**
         * Perform DFS(Depth-first search) like traversing using recursion on the Json Tree and return the json string.
         * This supports filtering (to include or exclude) from a list of keys.
         *
         * @param node         Root node to start traversing
         * @param path         Json path, e.g. /foo/bar
         * @param filterKeys   A list of filtered keys
         * @param filterAction Either to include (RETAIN_ALL or true) or to exclude (EXCLUDE_ALL or false)
         * @return a json string with filtered keys
         */
        String searchAndFilter(JsonNode node, String path, final List<String> filterKeys, boolean filterAction) {

            if (node.isArray()) { // for array node.
                StringJoiner sj = new StringJoiner(",", "[", "]");
                node.forEach(childNode -> sj.add(searchAndFilter(childNode, path, filterKeys, filterAction)));
                return sj.toString();
            } else {
                StringJoiner sj = new StringJoiner(",", "{", "}");
                List<String> valueList = new ArrayList<>();

                node.properties().forEach(entry -> {
                    String keyPath = trimKey(path + SEPARATOR + entry.getKey());
                    // Track whether the key is found in the filter list.
                    // Different behaviours between include and exclude action.
                    boolean found = false;
                    for (String key : filterKeys) {
                        key = trimKey(key);
                        if (keyPath.equals(key)) {
                            found = true;
                            // To keep the order.
                            if (filterAction == RETAIN_ALL) {
                                valueList.add("\"" + entry.getKey() + "\":" + entry.getValue().toString());
                            }
                            break;
                        } else if (key.startsWith(keyPath)) {
                            found = true;
                            valueList.add("\"" + entry.getKey() + "\":" + searchAndFilter(entry.getValue(), keyPath, filterKeys, filterAction));
                            break;
                        }
                        if (key.compareTo(keyPath) > 0) {
                            // To save the comparing.
                            // This requires the filter keys to be sorted first.
                            // This is done in SinkModel.
                            break;
                        }
                    }

                    if (!found && filterAction == EXCLUDE_ALL) {
                        valueList.add("\"" + entry.getKey() + "\":" + entry.getValue().toString());
                    }
                });

                valueList.forEach(value -> sj.add(value));
                return sj.toString();

            }
        }
    }

    /**
     * Provides custom Java object deserialization.
     *
     * @param objectInputStream The {@link ObjectInputStream} to deserialize from
     * @throws IOException if an I/O error occurs
     * @throws ClassNotFoundException if the class of a serialized object could not be found
     */
    private void readObject(final ObjectInputStream objectInputStream) throws IOException, ClassNotFoundException {
        objectInputStream.defaultReadObject();
        this.eventHandle = new DefaultEventHandle(eventMetadata.getTimeReceived());
    }
}<|MERGE_RESOLUTION|>--- conflicted
+++ resolved
@@ -357,21 +357,12 @@
 
             try {
                 val = this.get(name, Object.class);
-<<<<<<< HEAD
-            } catch (final Exception ignored) {
-                // Exception likely indicates use of a Data Prepper expression
-            }
-
-            if (val == null) {
-                if (expressionEvaluator != null && expressionEvaluator.isValidExpressionStatement(name)) {
-=======
             } catch (final Exception e) {
                 LOG.debug("Received exception using Event key for formatting, now checking for Data Prepper expression: {}", e.getMessage());
             }
 
             if (val == null) {
                 if (Objects.nonNull(expressionEvaluator) && expressionEvaluator.isValidExpressionStatement(name)) {
->>>>>>> eb46ee43
                     val = expressionEvaluator.evaluate(name, this);
                 } else {
                     throw new EventKeyNotFoundException(String.format("The key %s could not be found in the Event when formatting", name));
