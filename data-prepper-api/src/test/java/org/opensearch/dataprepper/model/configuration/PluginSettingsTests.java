/*
 * Copyright OpenSearch Contributors
 * SPDX-License-Identifier: Apache-2.0
 */

package org.opensearch.dataprepper.model.configuration;

import com.google.common.collect.ImmutableMap;
import org.junit.jupiter.api.BeforeEach;
import org.junit.jupiter.api.Test;

import java.util.ArrayList;
import java.util.Collections;
import java.util.HashMap;
import java.util.List;
import java.util.Map;

import static org.hamcrest.CoreMatchers.equalTo;
import static org.hamcrest.CoreMatchers.is;
import static org.hamcrest.CoreMatchers.notNullValue;
import static org.hamcrest.CoreMatchers.nullValue;
import static org.hamcrest.MatcherAssert.assertThat;
import static org.junit.jupiter.api.Assertions.assertThrows;

class PluginSettingsTests {
    private static final String TEST_PLUGIN_NAME = "test";

    private static final String TEST_STRING_DEFAULT_VALUE = "DEFAULT";
    private static final String TEST_STRING_VALUE = "TEST";

    private static final int TEST_INT_DEFAULT_VALUE = 1000;
    private static final int TEST_INT_VALUE = TEST_INT_DEFAULT_VALUE + 1;

    private static final boolean TEST_BOOL_DEFAULT_VALUE = Boolean.FALSE;
    private static final boolean TEST_BOOL_VALUE = !TEST_BOOL_DEFAULT_VALUE;

    private static final long TEST_LONG_DEFAULT_VALUE = 1000L;
    private static final long TEST_LONG_VALUE = TEST_LONG_DEFAULT_VALUE + 1;

    private static final List<String> TEST_STRINGLIST_VALUE = new ArrayList<>();

    private static final Map<String, String> TEST_STRINGMAP_VALUE = new HashMap<>();

    private static final Map<String, List<String>> TEST_STRINGLISTMAP_VALUE = new HashMap<>();

    private static final String TEST_INT_ATTRIBUTE = "int-attribute";
    private static final String TEST_STRING_ATTRIBUTE = "string-attribute";
    private static final String TEST_STRINGLIST_ATTRIBUTE = "list-attribute";
    private static final String TEST_LIST_OF_MAPS_ATTRIBUTE = "map-list-attribute";
    private static final String TEST_STRINGMAP_ATTRIBUTE = "map-attribute";
    private static final String TEST_STRINGLISTMAP_ATTRIBUTE = "list-map-attribute";
    private static final String TEST_BOOL_ATTRIBUTE = "bool-attribute";
    private static final String TEST_LONG_ATTRIBUTE = "long-attribute";
    private static final String NOT_PRESENT_ATTRIBUTE = "not-present";

    @BeforeEach
    void setup() {
        TEST_STRINGLIST_VALUE.add("value1");
        TEST_STRINGLIST_VALUE.add("value2");
        TEST_STRINGLIST_VALUE.add("value3");

        TEST_STRINGMAP_VALUE.put("key1", "value1");
        TEST_STRINGMAP_VALUE.put("key2", "value2");
        TEST_STRINGMAP_VALUE.put("key3", "value3");

        final int NUM_LISTS = 3;

        for (int i = 0; i < NUM_LISTS; i++) {
            final List<String> TEST_STRINGLISTMAP_VALUE_LIST = new ArrayList<>();
            TEST_STRINGLISTMAP_VALUE_LIST.add("value_1" + String.valueOf(i));
            TEST_STRINGLISTMAP_VALUE_LIST.add("value_2" + String.valueOf(i));
            TEST_STRINGLISTMAP_VALUE_LIST.add("value_3" + String.valueOf(i));

            TEST_STRINGLISTMAP_VALUE.put("key_" + String.valueOf(i), TEST_STRINGLISTMAP_VALUE_LIST);
        }

    }

    @Test
    void testPluginSetting() {
        final PluginSetting pluginSetting = new PluginSetting(TEST_PLUGIN_NAME, ImmutableMap.of());

        assertThat(pluginSetting, notNullValue());
    }

    @Test
    void testPluginSetting_Name() {
        final PluginSetting pluginSetting = new PluginSetting(TEST_PLUGIN_NAME, ImmutableMap.of());

        assertThat(pluginSetting.getName(), is(TEST_PLUGIN_NAME));
    }

    @Test
    void testPluginSetting_PipelineName() {
        final String TEST_PIPELINE = "test-pipeline";
        final PluginSetting pluginSetting = new PluginSetting(TEST_PLUGIN_NAME, ImmutableMap.of());
        pluginSetting.setPipelineName(TEST_PIPELINE);

        assertThat(pluginSetting.getPipelineName(), is(TEST_PIPELINE));
    }

    @Test
    void testPluginSetting_NumberOfProcessWorkers() {
        final int TEST_WORKERS = 1;
        final PluginSetting pluginSetting = new PluginSetting(TEST_PLUGIN_NAME, ImmutableMap.of());
        pluginSetting.setProcessWorkers(TEST_WORKERS);

        assertThat(pluginSetting.getNumberOfProcessWorkers(), is(TEST_WORKERS));
    }

    @Test
    void testGetAttributeFromSettings() {
        final Map<String, Object> TEST_SETTINGS = ImmutableMap.of(TEST_INT_ATTRIBUTE, TEST_INT_VALUE);
        final PluginSetting pluginSetting = new PluginSetting(TEST_PLUGIN_NAME, TEST_SETTINGS);

        assertThat(pluginSetting.getAttributeFromSettings(TEST_INT_ATTRIBUTE), is(TEST_INT_VALUE));
    }

    @Test
    void testGetAttributeOrDefault() {
        final Map<String, Object> TEST_SETTINGS = ImmutableMap.of(TEST_INT_ATTRIBUTE, TEST_INT_VALUE);
        final PluginSetting pluginSetting = new PluginSetting(TEST_PLUGIN_NAME, TEST_SETTINGS);

        assertThat(pluginSetting.getAttributeOrDefault(TEST_INT_ATTRIBUTE, TEST_INT_DEFAULT_VALUE), is(TEST_INT_VALUE));
    }

    @Test
    void testGetStringOrDefault() {
        final Map<String, Object> TEST_SETTINGS = ImmutableMap.of(TEST_STRING_ATTRIBUTE, TEST_STRING_VALUE);
        final PluginSetting pluginSetting = new PluginSetting(TEST_PLUGIN_NAME, TEST_SETTINGS);

        assertThat(pluginSetting.getStringOrDefault(TEST_STRING_ATTRIBUTE, TEST_STRING_DEFAULT_VALUE),
                is(equalTo(TEST_STRING_VALUE)));
    }

    @Test
    void testGetTypedList() {
        final Map<String, Object> TEST_SETTINGS = ImmutableMap.of(TEST_STRINGLIST_ATTRIBUTE, TEST_STRINGLIST_VALUE);
        final PluginSetting pluginSetting = new PluginSetting(TEST_PLUGIN_NAME, TEST_SETTINGS);

        assertThat(pluginSetting.getTypedList(TEST_STRINGLIST_ATTRIBUTE, String.class), is(equalTo(TEST_STRINGLIST_VALUE)));
    }

    @Test
    void testGetTypedMap() {
        final Map<String, Object> TEST_SETTINGS = ImmutableMap.of(TEST_STRINGMAP_ATTRIBUTE, TEST_STRINGMAP_VALUE);
        final PluginSetting pluginSetting = new PluginSetting(TEST_PLUGIN_NAME, TEST_SETTINGS);

        assertThat(pluginSetting.getTypedMap(TEST_STRINGMAP_ATTRIBUTE, String.class, String.class), is(equalTo(TEST_STRINGMAP_VALUE)));
    }

    @Test
<<<<<<< HEAD
    void testGetTypedListOfMaps() {
=======
    public void testGetTypedListOfMaps() {
>>>>>>> eb46ee43
        final Map<String, String> TEST_SETTINGS_MAP = ImmutableMap.of(TEST_STRING_ATTRIBUTE, TEST_STRING_VALUE);
        final List<Map<String, String>> TEST_SETTINGS_LIST = List.of(TEST_SETTINGS_MAP);
        final Map<String, Object> TEST_SETTINGS = ImmutableMap.of(TEST_LIST_OF_MAPS_ATTRIBUTE, TEST_SETTINGS_LIST);
        final PluginSetting pluginSetting = new PluginSetting(TEST_PLUGIN_NAME, TEST_SETTINGS);

        assertThat(pluginSetting.getTypedListOfMaps(TEST_LIST_OF_MAPS_ATTRIBUTE, String.class, String.class), is(equalTo(List.of(TEST_SETTINGS_MAP))));
    }

    @Test
<<<<<<< HEAD
    void testGetTypedListMap() {
=======
    public void testGetTypedListMap() {
>>>>>>> eb46ee43
        final Map<String, Object> TEST_SETTINGS = ImmutableMap.of(TEST_STRINGLISTMAP_ATTRIBUTE, TEST_STRINGLISTMAP_VALUE);
        final PluginSetting pluginSetting = new PluginSetting(TEST_PLUGIN_NAME, TEST_SETTINGS);

        assertThat(pluginSetting.getTypedListMap(TEST_STRINGLISTMAP_ATTRIBUTE, String.class, String.class), is(equalTo(TEST_STRINGLISTMAP_VALUE)));
    }

    @Test
    void testGetBooleanOrDefault() {
        final Map<String, Object> TEST_SETTINGS = ImmutableMap.of(TEST_BOOL_ATTRIBUTE, TEST_BOOL_VALUE);
        final PluginSetting pluginSetting = new PluginSetting(TEST_PLUGIN_NAME, TEST_SETTINGS);

        assertThat(pluginSetting.getBooleanOrDefault(TEST_BOOL_ATTRIBUTE, TEST_BOOL_DEFAULT_VALUE), is(equalTo(TEST_BOOL_VALUE)));
    }

    @Test
    void testGetLongOrDefault() {
        final Map<String, Object> TEST_SETTINGS = ImmutableMap.of(TEST_LONG_ATTRIBUTE, TEST_LONG_VALUE);
        final PluginSetting pluginSetting = new PluginSetting(TEST_PLUGIN_NAME, TEST_SETTINGS);

        assertThat(pluginSetting.getLongOrDefault(TEST_LONG_ATTRIBUTE, TEST_LONG_DEFAULT_VALUE), is(equalTo(TEST_LONG_VALUE)));
    }

    @Test
    void testGetIntegerOrDefault_AsString() {
        final String TEST_INT_VALUE_STRING = String.valueOf(TEST_INT_VALUE);
        final String TEST_INT_STRING_ATTRIBUTE = "int-string-attribute";
        final Map<String, Object> TEST_SETTINGS_AS_STRINGS = ImmutableMap.of(TEST_INT_STRING_ATTRIBUTE, TEST_INT_VALUE_STRING);
        final PluginSetting pluginSetting = new PluginSetting(TEST_PLUGIN_NAME, TEST_SETTINGS_AS_STRINGS);

        assertThat(pluginSetting.getIntegerOrDefault(TEST_INT_STRING_ATTRIBUTE, TEST_INT_DEFAULT_VALUE), is(TEST_INT_VALUE));
    }

    @Test
    void testGetBooleanOrDefault_AsString() {
        final String TEST_BOOL_VALUE_STRING = String.valueOf(TEST_BOOL_VALUE);
        final String TEST_BOOL_STRING_ATTRIBUTE = "bool-string-attribute";

        final Map<String, Object> TEST_SETTINGS_AS_STRINGS = ImmutableMap.of(TEST_BOOL_STRING_ATTRIBUTE, TEST_BOOL_VALUE_STRING);
        final PluginSetting pluginSetting = new PluginSetting(TEST_PLUGIN_NAME, TEST_SETTINGS_AS_STRINGS);

        assertThat(pluginSetting.getBooleanOrDefault(TEST_BOOL_STRING_ATTRIBUTE, TEST_BOOL_DEFAULT_VALUE), is(equalTo(TEST_BOOL_VALUE)));
    }

    @Test
    void testGetLongOrDefault_AsString() {
        final String TEST_LONG_VALUE_STRING = String.valueOf(TEST_LONG_VALUE);
        final String TEST_LONG_STRING_ATTRIBUTE = "long-string-attribute";
        final Map<String, Object> TEST_SETTINGS_AS_STRINGS = ImmutableMap.of(TEST_LONG_STRING_ATTRIBUTE, TEST_LONG_VALUE_STRING);
        final PluginSetting pluginSetting = new PluginSetting(TEST_PLUGIN_NAME, TEST_SETTINGS_AS_STRINGS);

        assertThat(pluginSetting.getLongOrDefault(TEST_LONG_STRING_ATTRIBUTE, TEST_LONG_DEFAULT_VALUE), is(equalTo(TEST_LONG_VALUE)));
    }

    /**
     * Request attributes are present with null values, expect nulls to be returned
     */
    @Test
    void testGetIntegerOrDefault_AsNull() {
        final String TEST_INT_NULL_ATTRIBUTE = "int-null-attribute";
        final Map<String, Object> TEST_SETTINGS_AS_NULL = new HashMap<>();
        TEST_SETTINGS_AS_NULL.put(TEST_INT_NULL_ATTRIBUTE, null);
        final PluginSetting pluginSetting = new PluginSetting(TEST_PLUGIN_NAME, TEST_SETTINGS_AS_NULL);

        // test attributes that exist when passing in a different default value
        assertThat(pluginSetting.getIntegerOrDefault(TEST_INT_NULL_ATTRIBUTE, TEST_INT_DEFAULT_VALUE), nullValue());
    }

    /**
     * Request attributes are present with null values, expect nulls to be returned
     */
    @Test
    void testGetStringOrDefault_AsNull() {
        final String TEST_STRING_NULL_ATTRIBUTE = "string-null-attribute";
        final Map<String, Object> TEST_SETTINGS_AS_NULL = new HashMap<>();
        TEST_SETTINGS_AS_NULL.put(TEST_STRING_NULL_ATTRIBUTE, null);
        final PluginSetting pluginSetting = new PluginSetting(TEST_PLUGIN_NAME, TEST_SETTINGS_AS_NULL);

        // test attributes that exist when passing in a different default value
        assertThat(pluginSetting.getStringOrDefault(TEST_STRING_NULL_ATTRIBUTE, TEST_STRING_DEFAULT_VALUE), nullValue());
    }

    /**
     * Request attributes are present with null values, expect nulls to be returned
     */
    @Test
    void testGetTypedList_AsNull() {
        final String TEST_STRINGLIST_NULL_ATTRIBUTE = "typedlist-null-attribute";
        final Map<String, Object> TEST_SETTINGS_AS_NULL = new HashMap<>();
        TEST_SETTINGS_AS_NULL.put(TEST_STRINGLIST_NULL_ATTRIBUTE, null);
        final PluginSetting pluginSetting = new PluginSetting(TEST_PLUGIN_NAME, TEST_SETTINGS_AS_NULL);

        assertThat(pluginSetting.getTypedList(TEST_STRINGLIST_NULL_ATTRIBUTE, String.class), nullValue());
    }

    /**
     * Request attributes are present with null values, expect nulls to be returned
     */
    @Test
    void testGetTypedMap_AsNull() {
        final String TEST_STRINGMAP_NULL_ATTRIBUTE = "typedgmap-null-attribute";
        final Map<String, Object> TEST_SETTINGS_AS_NULL = new HashMap<>();
        TEST_SETTINGS_AS_NULL.put(TEST_STRINGMAP_NULL_ATTRIBUTE, null);
        final PluginSetting pluginSetting = new PluginSetting(TEST_PLUGIN_NAME, TEST_SETTINGS_AS_NULL);

        assertThat(pluginSetting.getTypedMap(TEST_STRINGMAP_NULL_ATTRIBUTE, String.class, String.class), nullValue());
    }

    /**
     * Request attributes are present with null values, expect nulls to be returned
     */
    @Test
    void testGetTypedListMap_AsNull() {
        final String TEST_STRINGLISTMAP_NULL_ATTRIBUTE = "typedlistmap-null-attribute";
        final Map<String, Object> TEST_SETTINGS_AS_NULL = new HashMap<>();
        TEST_SETTINGS_AS_NULL.put(TEST_STRINGLISTMAP_NULL_ATTRIBUTE, null);
        final PluginSetting pluginSetting = new PluginSetting(TEST_PLUGIN_NAME, TEST_SETTINGS_AS_NULL);

        assertThat(pluginSetting.getTypedListMap(TEST_STRINGLISTMAP_NULL_ATTRIBUTE, String.class, String.class), nullValue());
    }

    /**
     * Request attributes are present with null values, expect nulls to be returned
     */
    @Test
<<<<<<< HEAD
    void testGetTypedListOfMaps_AsNull() {
=======
    public void testGetTypedListOfMaps_AsNull() {
>>>>>>> eb46ee43
        final String TEST_STRINGLISTOFMAPS_NULL_ATTRIBUTE = "typedlistofmaps-null-attribute";
        final Map<String, Object> TEST_SETTINGS_AS_NULL = new HashMap<>();

        TEST_SETTINGS_AS_NULL.put(TEST_STRINGLISTOFMAPS_NULL_ATTRIBUTE, null);
        final PluginSetting pluginSetting = new PluginSetting(TEST_PLUGIN_NAME, TEST_SETTINGS_AS_NULL);

        assertThat(pluginSetting.getTypedListOfMaps(TEST_STRINGLISTOFMAPS_NULL_ATTRIBUTE, String.class, String.class), nullValue());
    }

    /**
     * Request attributes are present with null values, expect nulls to be returned
     */
    @Test
<<<<<<< HEAD
    void testGetBooleanOrDefault_AsNull() {
=======
    public void testGetBooleanOrDefault_AsNull() {
>>>>>>> eb46ee43
        final String TEST_BOOL_NULL_ATTRIBUTE = "bool-null-attribute";
        final Map<String, Object> TEST_SETTINGS_AS_NULL = new HashMap<>();
        TEST_SETTINGS_AS_NULL.put(TEST_BOOL_NULL_ATTRIBUTE, null);
        final PluginSetting pluginSetting = new PluginSetting(TEST_PLUGIN_NAME, TEST_SETTINGS_AS_NULL);

        // test attributes that exist when passing in a different default value
        assertThat(pluginSetting.getBooleanOrDefault(TEST_BOOL_NULL_ATTRIBUTE, TEST_BOOL_DEFAULT_VALUE), nullValue());
    }

    /**
     * Request attributes are present with null values, expect nulls to be returned
     */
    @Test
    void testGetLongOrDefault_AsNull() {
        final String TEST_LONG_NULL_ATTRIBUTE = "long-null-attribute";
        final Map<String, Object> TEST_SETTINGS_AS_NULL = new HashMap<>();
        TEST_SETTINGS_AS_NULL.put(TEST_LONG_NULL_ATTRIBUTE, null);
        final PluginSetting pluginSetting = new PluginSetting(TEST_PLUGIN_NAME, TEST_SETTINGS_AS_NULL);

        // test attributes that exist when passing in a different default value
        assertThat(pluginSetting.getLongOrDefault(TEST_LONG_NULL_ATTRIBUTE, TEST_LONG_DEFAULT_VALUE), nullValue());
    }

    /**
     * Requested attributes are not present, expect default values to be returned
     */
    @Test
    void testGetSettings_Null() {
        final PluginSetting pluginSetting = new PluginSetting(TEST_PLUGIN_NAME, null);

        assertThat(pluginSetting.getSettings(), nullValue());
    }

    /**
     * Requested attributes are not present, expect default values to be returned
     */
    @Test
    void testGetAttributeFromSettings_NotPresent() {
        final PluginSetting pluginSetting = new PluginSetting(TEST_PLUGIN_NAME, null);

        assertThat(pluginSetting.getAttributeFromSettings(NOT_PRESENT_ATTRIBUTE), nullValue());
    }

    /**
     * Requested attributes are not present, expect default values to be returned
     */
    @Test
    void testGetAttributeOrDefault_NotPresent() {
        final PluginSetting pluginSetting = new PluginSetting(TEST_PLUGIN_NAME, null);

        assertThat(pluginSetting.getAttributeOrDefault(NOT_PRESENT_ATTRIBUTE, TEST_INT_DEFAULT_VALUE), is(TEST_INT_DEFAULT_VALUE));
    }

    /**
     * Requested attributes are not present, expect default values to be returned
     */
    @Test
    void testGetIntegerOrDefault_NotPresent() {
        final PluginSetting pluginSetting = new PluginSetting(TEST_PLUGIN_NAME, null);

        assertThat(pluginSetting.getIntegerOrDefault(NOT_PRESENT_ATTRIBUTE, TEST_INT_DEFAULT_VALUE), is(TEST_INT_DEFAULT_VALUE));
    }

    /**
     * Requested attributes are not present, expect default values to be returned
     */
    @Test
    void testGetStringOrDefault_NotPresent() {
        final PluginSetting pluginSetting = new PluginSetting(TEST_PLUGIN_NAME, null);

        assertThat(pluginSetting.getStringOrDefault(NOT_PRESENT_ATTRIBUTE, TEST_STRING_DEFAULT_VALUE),
                is(equalTo(TEST_STRING_DEFAULT_VALUE)));
    }

    /**
     * Requested attributes are not present, expect default values to be returned
     */
    @Test
    void testGetTypedList_NotPresent() {
        final PluginSetting pluginSetting = new PluginSetting(TEST_PLUGIN_NAME, null);

        assertThat(pluginSetting.getTypedList(NOT_PRESENT_ATTRIBUTE, String.class),
                is(equalTo(Collections.emptyList())));
    }

    /**
     * Requested attributes are not present, expect default values to be returned
     */
    @Test
    void testGetStringMapOrDefault_NotPresent() {
        final PluginSetting pluginSetting = new PluginSetting(TEST_PLUGIN_NAME, null);

        assertThat(pluginSetting.getTypedMap(NOT_PRESENT_ATTRIBUTE, String.class, String.class),
                is(equalTo(Collections.emptyMap())));
    }

    /**
     * Requested attributes are not present, expect default values to be returned
     */
    @Test
    void testGetTypedListMap_NotPresent() {
        final PluginSetting pluginSetting = new PluginSetting(TEST_PLUGIN_NAME, null);

        assertThat(pluginSetting.getTypedListMap(NOT_PRESENT_ATTRIBUTE, String.class, String.class),
                is(equalTo(Collections.emptyMap())));
    }

    /**
     * Requested attributes are not present, expect default values to be returned
     */
    @Test
    void testGetBooleanOrDefault_NotPresent() {
        final PluginSetting pluginSetting = new PluginSetting(TEST_PLUGIN_NAME, null);

        assertThat(pluginSetting.getBooleanOrDefault(NOT_PRESENT_ATTRIBUTE, TEST_BOOL_DEFAULT_VALUE), is(equalTo(TEST_BOOL_DEFAULT_VALUE)));
    }

    /**
     * Requested attributes are not present, expect default values to be returned
     */
    @Test
    void testGetLongOrDefault_NotPresent() {
        final PluginSetting pluginSetting = new PluginSetting(TEST_PLUGIN_NAME, null);

        assertThat(pluginSetting.getLongOrDefault(NOT_PRESENT_ATTRIBUTE, TEST_LONG_DEFAULT_VALUE), is(equalTo(TEST_LONG_DEFAULT_VALUE)));
    }

    @Test
    void testGetIntegerOrDefault_UnsupportedType() {
        final Object UNSUPPORTED_TYPE = new ArrayList<>();
        final Map<String, Object> TEST_SETTINGS_WITH_UNSUPPORTED_TYPE = ImmutableMap.of(TEST_INT_ATTRIBUTE, UNSUPPORTED_TYPE);
        final PluginSetting pluginSetting = new PluginSetting(TEST_PLUGIN_NAME, TEST_SETTINGS_WITH_UNSUPPORTED_TYPE);

        // test attributes that exist when passing in a different default value
        assertThrows(IllegalArgumentException.class, () -> pluginSetting.getIntegerOrDefault(TEST_INT_ATTRIBUTE, TEST_INT_DEFAULT_VALUE));
    }

    @Test
    void testGetStringOrDefault_UnsupportedType() {
        final Object UNSUPPORTED_TYPE = new ArrayList<>();
        final Map<String, Object> TEST_SETTINGS_WITH_UNSUPPORTED_TYPE = ImmutableMap.of(TEST_STRING_ATTRIBUTE, UNSUPPORTED_TYPE);
        final PluginSetting pluginSetting = new PluginSetting(TEST_PLUGIN_NAME, TEST_SETTINGS_WITH_UNSUPPORTED_TYPE);

        assertThrows(IllegalArgumentException.class, () -> pluginSetting.getStringOrDefault(TEST_STRING_ATTRIBUTE, TEST_STRING_DEFAULT_VALUE));
    }

    @Test
    void testGetTypedList_UnsupportedType() {
        final String UNSUPPORTED_TYPE = "not-stringlist";
        final Map<String, Object> TEST_SETTINGS_WITH_UNSUPPORTED_TYPE = ImmutableMap.of(TEST_STRINGLIST_ATTRIBUTE, UNSUPPORTED_TYPE);
        final PluginSetting pluginSetting = new PluginSetting(TEST_PLUGIN_NAME, TEST_SETTINGS_WITH_UNSUPPORTED_TYPE);

        assertThrows(IllegalArgumentException.class, () -> pluginSetting.getTypedList(TEST_STRINGLIST_ATTRIBUTE, String.class));
    }

    @Test
    void testGetTypedList_UnsupportedListType() {
        final List<Integer> UNSUPPORTED_TYPE = new ArrayList<>();
        UNSUPPORTED_TYPE.add(1);
        UNSUPPORTED_TYPE.add(2);
        UNSUPPORTED_TYPE.add(3);

        final Map<String, Object> TEST_SETTINGS_WITH_UNSUPPORTED_TYPE = ImmutableMap.of(TEST_STRINGLIST_ATTRIBUTE, UNSUPPORTED_TYPE);
        final PluginSetting pluginSetting = new PluginSetting(TEST_PLUGIN_NAME, TEST_SETTINGS_WITH_UNSUPPORTED_TYPE);

        assertThrows(IllegalArgumentException.class, () -> pluginSetting.getTypedList(TEST_STRINGLIST_ATTRIBUTE, String.class));
    }

    @Test
    void testGetTypedMap_UnsupportedType() {
        final String UNSUPPORTED_TYPE = "not-stringmap";
        final Map<String, Object> TEST_SETTINGS_WITH_UNSUPPORTED_TYPE = ImmutableMap.of(TEST_STRINGMAP_ATTRIBUTE, UNSUPPORTED_TYPE);
        final PluginSetting pluginSetting = new PluginSetting(TEST_PLUGIN_NAME, TEST_SETTINGS_WITH_UNSUPPORTED_TYPE);

        assertThrows(IllegalArgumentException.class, () -> pluginSetting.getTypedMap(TEST_STRINGMAP_ATTRIBUTE, String.class, String.class));
    }


    @Test
    void testGetTypedMap_UnsupportedMapValueType() {
        final Map<String, Integer> UNSUPPORTED_TYPE = new HashMap<>();
        UNSUPPORTED_TYPE.put("key1", 1);
        UNSUPPORTED_TYPE.put("key2", 2);
        UNSUPPORTED_TYPE.put("key3", 3);

        final Map<String, Object> TEST_SETTINGS_WITH_UNSUPPORTED_TYPE = ImmutableMap.of(TEST_STRINGMAP_ATTRIBUTE, UNSUPPORTED_TYPE);
        final PluginSetting pluginSetting = new PluginSetting(TEST_PLUGIN_NAME, TEST_SETTINGS_WITH_UNSUPPORTED_TYPE);

        assertThrows(IllegalArgumentException.class, () -> pluginSetting.getTypedMap(TEST_STRINGMAP_ATTRIBUTE, String.class, String.class));
    }

    @Test
    void testGetTypedListMap_UnsupportedType() {
        final String UNSUPPORTED_TYPE = "not-stringmap";
        final Map<String, Object> TEST_SETTINGS_WITH_UNSUPPORTED_TYPE = ImmutableMap.of(TEST_STRINGLISTMAP_ATTRIBUTE, UNSUPPORTED_TYPE);
        final PluginSetting pluginSetting = new PluginSetting(TEST_PLUGIN_NAME, TEST_SETTINGS_WITH_UNSUPPORTED_TYPE);

        assertThrows(IllegalArgumentException.class, () -> pluginSetting.getTypedListMap(TEST_STRINGLISTMAP_ATTRIBUTE, String.class, String.class));
    }

    @Test
    void testGetTypedListMap_UnsupportedMapValueType() {
        final Map<String, String> UNSUPPORTED_TYPE = new HashMap<>();
        UNSUPPORTED_TYPE.put("key1", "value1");
        UNSUPPORTED_TYPE.put("key2", "value2");
        UNSUPPORTED_TYPE.put("key3", "value3");

        final Map<String, Object> TEST_SETTINGS_WITH_UNSUPPORTED_TYPE = ImmutableMap.of(TEST_STRINGLISTMAP_ATTRIBUTE, UNSUPPORTED_TYPE);
        final PluginSetting pluginSetting = new PluginSetting(TEST_PLUGIN_NAME, TEST_SETTINGS_WITH_UNSUPPORTED_TYPE);

        assertThrows(IllegalArgumentException.class, () -> pluginSetting.getTypedListMap(TEST_STRINGLISTMAP_ATTRIBUTE, String.class, String.class));
    }

    @Test
    void testGetTypedListMap_UnsupportedMapKeyType() {
        final Map<Integer, List<String>> UNSUPPORTED_TYPE = new HashMap<>();
        final List<String> STRING_LIST_VALUE = new ArrayList<>();
        STRING_LIST_VALUE.add("value1");

        UNSUPPORTED_TYPE.put(1, STRING_LIST_VALUE);
        UNSUPPORTED_TYPE.put(2, STRING_LIST_VALUE);
        UNSUPPORTED_TYPE.put(3, STRING_LIST_VALUE);

        final Map<String, Object> TEST_SETTINGS_WITH_UNSUPPORTED_TYPE = ImmutableMap.of(TEST_STRINGLISTMAP_ATTRIBUTE, UNSUPPORTED_TYPE);
        final PluginSetting pluginSetting = new PluginSetting(TEST_PLUGIN_NAME, TEST_SETTINGS_WITH_UNSUPPORTED_TYPE);

        assertThrows(IllegalArgumentException.class, () -> pluginSetting.getTypedListMap(TEST_STRINGLISTMAP_ATTRIBUTE, String.class, String.class));
    }

    @Test
    void testGetTypedListMap_UnsupportedMapValueListType() {
        final Map<String, List<Integer>> UNSUPPORTED_TYPE = new HashMap<>();
        final List<Integer> INT_LIST_VALUE = new ArrayList<>();
        INT_LIST_VALUE.add(1);

        UNSUPPORTED_TYPE.put("value1", INT_LIST_VALUE);
        UNSUPPORTED_TYPE.put("value2", INT_LIST_VALUE);
        UNSUPPORTED_TYPE.put("value3", INT_LIST_VALUE);

        final Map<String, Object> TEST_SETTINGS_WITH_UNSUPPORTED_TYPE = ImmutableMap.of(TEST_STRINGLISTMAP_ATTRIBUTE, UNSUPPORTED_TYPE);
        final PluginSetting pluginSetting = new PluginSetting(TEST_PLUGIN_NAME, TEST_SETTINGS_WITH_UNSUPPORTED_TYPE);

        assertThrows(IllegalArgumentException.class, () -> pluginSetting.getTypedListMap(TEST_STRINGLISTMAP_ATTRIBUTE, String.class, String.class));
    }

    @Test
    void testGetBooleanOrDefault_UnsupportedType() {
        final Object UNSUPPORTED_TYPE = new ArrayList<>();
        final Map<String, Object> TEST_SETTINGS_WITH_UNSUPPORTED_TYPE = ImmutableMap.of(TEST_BOOL_ATTRIBUTE, UNSUPPORTED_TYPE);
        final PluginSetting pluginSetting = new PluginSetting(TEST_PLUGIN_NAME, TEST_SETTINGS_WITH_UNSUPPORTED_TYPE);

        assertThrows(IllegalArgumentException.class, () -> pluginSetting.getBooleanOrDefault(TEST_BOOL_ATTRIBUTE, TEST_BOOL_DEFAULT_VALUE));
    }

    @Test
    void testGetLongOrDefault_UnsupportedType() {
        final Object UNSUPPORTED_TYPE = new ArrayList<>();
        final Map<String, Object> TEST_SETTINGS_WITH_UNSUPPORTED_TYPE = ImmutableMap.of(TEST_LONG_ATTRIBUTE, UNSUPPORTED_TYPE);
        final PluginSetting pluginSetting = new PluginSetting(TEST_PLUGIN_NAME, TEST_SETTINGS_WITH_UNSUPPORTED_TYPE);

        assertThrows(IllegalArgumentException.class, () -> pluginSetting.getLongOrDefault(TEST_LONG_ATTRIBUTE, TEST_LONG_DEFAULT_VALUE));
    }

    @Test
    void testSetSettings() {
        final PluginSetting pluginSetting = new PluginSetting(TEST_PLUGIN_NAME, null);

        final Map<String, Object> settings = Map.of("test", 1);
        pluginSetting.setSettings(settings);
        assertThat(pluginSetting.getSettings(), equalTo(settings));
    }
}<|MERGE_RESOLUTION|>--- conflicted
+++ resolved
@@ -150,11 +150,7 @@
     }
 
     @Test
-<<<<<<< HEAD
-    void testGetTypedListOfMaps() {
-=======
     public void testGetTypedListOfMaps() {
->>>>>>> eb46ee43
         final Map<String, String> TEST_SETTINGS_MAP = ImmutableMap.of(TEST_STRING_ATTRIBUTE, TEST_STRING_VALUE);
         final List<Map<String, String>> TEST_SETTINGS_LIST = List.of(TEST_SETTINGS_MAP);
         final Map<String, Object> TEST_SETTINGS = ImmutableMap.of(TEST_LIST_OF_MAPS_ATTRIBUTE, TEST_SETTINGS_LIST);
@@ -164,11 +160,7 @@
     }
 
     @Test
-<<<<<<< HEAD
-    void testGetTypedListMap() {
-=======
     public void testGetTypedListMap() {
->>>>>>> eb46ee43
         final Map<String, Object> TEST_SETTINGS = ImmutableMap.of(TEST_STRINGLISTMAP_ATTRIBUTE, TEST_STRINGLISTMAP_VALUE);
         final PluginSetting pluginSetting = new PluginSetting(TEST_PLUGIN_NAME, TEST_SETTINGS);
 
@@ -293,11 +285,7 @@
      * Request attributes are present with null values, expect nulls to be returned
      */
     @Test
-<<<<<<< HEAD
-    void testGetTypedListOfMaps_AsNull() {
-=======
     public void testGetTypedListOfMaps_AsNull() {
->>>>>>> eb46ee43
         final String TEST_STRINGLISTOFMAPS_NULL_ATTRIBUTE = "typedlistofmaps-null-attribute";
         final Map<String, Object> TEST_SETTINGS_AS_NULL = new HashMap<>();
 
@@ -311,11 +299,7 @@
      * Request attributes are present with null values, expect nulls to be returned
      */
     @Test
-<<<<<<< HEAD
-    void testGetBooleanOrDefault_AsNull() {
-=======
     public void testGetBooleanOrDefault_AsNull() {
->>>>>>> eb46ee43
         final String TEST_BOOL_NULL_ATTRIBUTE = "bool-null-attribute";
         final Map<String, Object> TEST_SETTINGS_AS_NULL = new HashMap<>();
         TEST_SETTINGS_AS_NULL.put(TEST_BOOL_NULL_ATTRIBUTE, null);
