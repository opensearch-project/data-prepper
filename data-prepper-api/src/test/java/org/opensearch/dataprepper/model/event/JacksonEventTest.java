--- conflicted
+++ resolved
@@ -30,11 +30,7 @@
 import static org.hamcrest.CoreMatchers.nullValue;
 import static org.hamcrest.CoreMatchers.sameInstance;
 import static org.hamcrest.MatcherAssert.assertThat;
-<<<<<<< HEAD
-import static org.junit.jupiter.api.Assertions.assertThrows;
-=======
 import static org.junit.Assert.assertThrows;
->>>>>>> eb46ee43
 import static org.mockito.ArgumentMatchers.any;
 import static org.mockito.ArgumentMatchers.eq;
 import static org.mockito.Mockito.mock;
@@ -588,35 +584,6 @@
     }
 
     @Test
-    public void formatString_with_expression_evaluator_catches_exception_when_Event_get_throws_exception() {
-
-        final String jsonString = "{\"foo\": \"bar\", \"info\": {\"ids\": {\"id\":\"idx\"}}}";
-        final String expressionStatement = UUID.randomUUID().toString();
-        final String invalidKeyExpression = "getMetadata(\"metadata-key\")";
-        final String invalidKeyExpressionResult = UUID.randomUUID().toString();
-        final String expressionEvaluationResult = UUID.randomUUID().toString();
-
-        final String formatString = "${" + invalidKeyExpression + "}-${" + expressionStatement + "}-test-string";
-        final String finalString = invalidKeyExpressionResult + "-" + expressionEvaluationResult + "-test-string";
-
-        event = JacksonEvent.builder()
-                .withEventType(eventType)
-                .withData(jsonString)
-                .getThis()
-                .build();
-
-        final ExpressionEvaluator expressionEvaluator = mock(ExpressionEvaluator.class);
-
-        when(expressionEvaluator.isValidExpressionStatement("foo")).thenReturn(false);
-        when(expressionEvaluator.isValidExpressionStatement(expressionStatement)).thenReturn(true);
-        when(expressionEvaluator.isValidExpressionStatement(invalidKeyExpression)).thenReturn(true);
-        when(expressionEvaluator.evaluate(invalidKeyExpression, event)).thenReturn(invalidKeyExpressionResult);
-        when(expressionEvaluator.evaluate(expressionStatement, event)).thenReturn(expressionEvaluationResult);
-
-        assertThat(event.formatString(formatString, expressionEvaluator), is(equalTo(finalString)));
-    }
-
-    @Test
     public void testBuild_withFormatStringWithExpressionEvaluator() {
 
         final String jsonString = "{\"foo\": \"bar\", \"info\": {\"ids\": {\"id\":\"idx\"}}}";
