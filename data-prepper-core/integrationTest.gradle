buildscript {
    repositories {
        jcenter()
    }
    dependencies {
        classpath 'com.bmuschko:gradle-docker-plugin:6.6.1'
    }
}

apply plugin: 'com.bmuschko.docker-remote-api'

import com.bmuschko.gradle.docker.tasks.container.*
import com.bmuschko.gradle.docker.tasks.image.*
import com.bmuschko.gradle.docker.tasks.network.*

sourceSets {
    integrationTest {
        java {
            compileClasspath += main.output + test.output
            runtimeClasspath += main.output + test.output
            srcDir file('src/integrationTest/java')
        }
        resources.srcDir file('src/integrationTest/resources')
    }
}

dependencies {
    integrationTestCompile("junit:junit:${versionMap.junit}")
    integrationTestCompile project(':data-prepper-plugins:elasticsearch')
    integrationTestImplementation "org.awaitility:awaitility:4.0.3"
    integrationTestImplementation "io.opentelemetry:opentelemetry-proto:${versionMap.opentelemetry_proto}"
    integrationTestImplementation 'com.google.protobuf:protobuf-java-util:3.13.0'
    integrationTestImplementation "com.linecorp.armeria:armeria:1.0.0"
    integrationTestImplementation "com.linecorp.armeria:armeria-grpc:1.0.0"
    integrationTestImplementation "org.elasticsearch.client:elasticsearch-rest-high-level-client:7.8.1"
}

/**
 * End-to-end test docker network
 */
task createDataPrepperNetwork(type: DockerCreateNetwork) {
    networkName = "data_prepper_network"
}

task removeDataPrepperNetwork(type: DockerRemoveNetwork) {
    dependsOn createDataPrepperNetwork
    networkId = createDataPrepperNetwork.getNetworkId()
}

/**
 * DataPrepper Docker tasks
 */
task createDataPrepperDockerFile(type: Dockerfile) {
    dependsOn jar
    destFile = project.file('build/docker/Dockerfile')
    from("adoptopenjdk/openjdk14:jre-14.0.1_7-alpine")
    exposePort(21890)
    exposePort(4900)
    workingDir("/app")
    copyFile("build/libs/${jar.archiveName}", "/app/data-prepper.jar")
    copyFile("src/integrationTest/resources/pipeline.yml", "/app/pipeline.yml")
    defaultCommand("java", "-jar", "data-prepper.jar", "/app/pipeline.yml")
}

task buildDataPrepperDockerImage(type: DockerBuildImage) {
    dependsOn createDataPrepperDockerFile
    inputDir  = file(".")
    dockerFile  = file("build/docker/Dockerfile")
    images.add("integ-test-pipeline-image")
}

task createDataPrepper1DockerContainer(type: DockerCreateContainer) {
    dependsOn buildDataPrepperDockerImage
    dependsOn createDataPrepperNetwork
<<<<<<< HEAD
    containerName = "data-prepper1"
    hostConfig.portBindings = ['21890:21890']
=======
    hostConfig.portBindings = ['21890:21890', '4900:4900']
>>>>>>> fab3c14f
    hostConfig.network = createDataPrepperNetwork.getNetworkName()
    targetImageId buildDataPrepperDockerImage.getImageId()
}

task createDataPrepper2DockerContainer(type: DockerCreateContainer) {
    dependsOn buildDataPrepperDockerImage
    dependsOn createDataPrepperNetwork
    containerName = "data-prepper2"
    hostConfig.portBindings = ['21891:21890']
    hostConfig.network = createDataPrepperNetwork.getNetworkName()
    targetImageId buildDataPrepperDockerImage.getImageId()
}

task startDataPrepper1DockerContainer(type: DockerStartContainer) {
    dependsOn createDataPrepper1DockerContainer
    targetContainerId createDataPrepper1DockerContainer.getContainerId()
    doLast {
        sleep(10*1000)
    }
}

task startDataPrepper2DockerContainer(type: DockerStartContainer) {
    dependsOn createDataPrepper2DockerContainer
    targetContainerId createDataPrepper2DockerContainer.getContainerId()
    doLast {
        sleep(10*1000)
    }
}

task stopDataPrepper1DockerContainer(type: DockerStopContainer) {
    targetContainerId createDataPrepper1DockerContainer.getContainerId()
}

task stopDataPrepper2DockerContainer(type: DockerStopContainer) {
    targetContainerId createDataPrepper2DockerContainer.getContainerId()
}

task removeDataPrepper1DockerContainer(type: DockerRemoveContainer) {
    targetContainerId stopDataPrepper1DockerContainer.getContainerId()
}

task removeDataPrepper2DockerContainer(type: DockerRemoveContainer) {
    targetContainerId stopDataPrepper2DockerContainer.getContainerId()
}

/**
 * ODFE Docker tasks
 */
task pullOdfeDockerImage(type: DockerPullImage) {
    image = 'amazon/opendistro-for-elasticsearch:1.9.0'
}

task createOdfeDockerContainer(type: DockerCreateContainer) {
    dependsOn createDataPrepperNetwork
    dependsOn pullOdfeDockerImage
    targetImageId pullOdfeDockerImage.image
    containerName = "node-0.example.com"
    hostConfig.portBindings = ['9200:9200', '9600:9600']
    hostConfig.autoRemove = true
    hostConfig.network = createDataPrepperNetwork.getNetworkName()
    envVars = ['discovery.type':'single-node']
}

task startOdfeDockerContainer(type: DockerStartContainer) {
    dependsOn createOdfeDockerContainer
    targetContainerId createOdfeDockerContainer.getContainerId()

    doLast {
        sleep(90*1000)
    }
}

task stopOdfeDockerContainer(type: DockerStopContainer) {
    targetContainerId createOdfeDockerContainer.getContainerId()
}

/**
 * End to end test. Spins up ODFE and DataPrepper docker containers, then runs the integ test
 * Stops the docker containers when finished
 */
task rawSpanEndToEndTest(type: Test) {
    dependsOn build
    dependsOn startOdfeDockerContainer
    dependsOn startDataPrepper1DockerContainer
    startDataPrepper1DockerContainer.mustRunAfter 'startOdfeDockerContainer'

    description = 'Runs the raw span integration tests.'
    group = 'verification'
    testClassesDirs = sourceSets.integrationTest.output.classesDirs
    classpath = sourceSets.integrationTest.runtimeClasspath

    filter {
        includeTestsMatching "com.amazon.dataprepper.integration.EndToEndRawSpanTest*"
    }

    finalizedBy stopOdfeDockerContainer
    finalizedBy stopDataPrepper1DockerContainer
    finalizedBy removeDataPrepper1DockerContainer
    finalizedBy removeDataPrepperNetwork
}

task serviceMapEndToEndTest(type: Test) {
    dependsOn build
    dependsOn startOdfeDockerContainer
    dependsOn startDataPrepper1DockerContainer
    dependsOn startDataPrepper2DockerContainer
    startDataPrepper1DockerContainer.mustRunAfter 'startOdfeDockerContainer'
    startDataPrepper2DockerContainer.mustRunAfter 'startOdfeDockerContainer'

    description = 'Runs the raw span integration tests.'
    group = 'verification'
    testClassesDirs = sourceSets.integrationTest.output.classesDirs
    classpath = sourceSets.integrationTest.runtimeClasspath

    filter {
        includeTestsMatching "com.amazon.dataprepper.integration.EndToEndServiceMapTest*"
    }

    finalizedBy stopOdfeDockerContainer
    finalizedBy stopDataPrepper1DockerContainer
    finalizedBy stopDataPrepper2DockerContainer
    finalizedBy removeDataPrepper1DockerContainer
    finalizedBy removeDataPrepper2DockerContainer
    finalizedBy removeDataPrepperNetwork
}<|MERGE_RESOLUTION|>--- conflicted
+++ resolved
@@ -72,12 +72,8 @@
 task createDataPrepper1DockerContainer(type: DockerCreateContainer) {
     dependsOn buildDataPrepperDockerImage
     dependsOn createDataPrepperNetwork
-<<<<<<< HEAD
     containerName = "data-prepper1"
-    hostConfig.portBindings = ['21890:21890']
-=======
     hostConfig.portBindings = ['21890:21890', '4900:4900']
->>>>>>> fab3c14f
     hostConfig.network = createDataPrepperNetwork.getNetworkName()
     targetImageId buildDataPrepperDockerImage.getImageId()
 }
@@ -86,7 +82,7 @@
     dependsOn buildDataPrepperDockerImage
     dependsOn createDataPrepperNetwork
     containerName = "data-prepper2"
-    hostConfig.portBindings = ['21891:21890']
+    hostConfig.portBindings = ['21891:21890', '4900:4900']
     hostConfig.network = createDataPrepperNetwork.getNetworkName()
     targetImageId buildDataPrepperDockerImage.getImageId()
 }
