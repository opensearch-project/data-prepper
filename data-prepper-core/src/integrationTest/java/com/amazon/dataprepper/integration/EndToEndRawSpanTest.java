--- conflicted
+++ resolved
@@ -200,7 +200,6 @@
                 .build();
     }
 
-<<<<<<< HEAD
     private static long convertTimeStampToNanos(String time) {
         Instant instant = Instant.parse(time);
         BigDecimal nanos = new BigDecimal(instant.getNano());
@@ -208,19 +207,6 @@
         return epochNanoSeconds.longValue();
     }
 
-    private List<ResourceSpans> getResourceSpansBatch(final List<EndToEndTestSpan> dataList) {
-        final ArrayList<ResourceSpans> spansList = new ArrayList<>();
-        for(final EndToEndTestSpan data : dataList) {
-            final String traceId = data.traceId;
-            final String parentId = data.parentId;
-            final String spanId = data.spanId;
-            final String serviceName = data.serviceName;
-            final String spanName = data.name;
-            final Span.SpanKind spanKind = data.spanKind;
-            final String endTime = data.endTime;
-            final Long durationInNanos = data.durationInNanos;
-            final Integer statusCode = data.statusCode;
-=======
     private List<ResourceSpans> getResourceSpansBatch(final List<EndToEndTestSpan> testSpanList) {
         final ArrayList<ResourceSpans> spansList = new ArrayList<>();
         for(final EndToEndTestSpan testSpan : testSpanList) {
@@ -230,7 +216,9 @@
             final String serviceName = testSpan.serviceName;
             final String spanName = testSpan.name;
             final Span.SpanKind spanKind = testSpan.spanKind;
->>>>>>> e2b858c0
+            final String endTime = testSpan.endTime;
+            final Long durationInNanos = testSpan.durationInNanos;
+            final Integer statusCode = testSpan.statusCode;
             final ResourceSpans rs = getResourceSpans(
                     serviceName,
                     spanName,
