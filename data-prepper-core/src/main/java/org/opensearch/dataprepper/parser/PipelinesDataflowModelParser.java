package org.opensearch.dataprepper.parser;

import com.fasterxml.jackson.databind.DeserializationFeature;
import com.fasterxml.jackson.databind.ObjectMapper;
import com.fasterxml.jackson.dataformat.yaml.YAMLFactory;
import org.opensearch.dataprepper.model.configuration.DataPrepperVersion;
import org.opensearch.dataprepper.model.configuration.PipelineExtensions;
import org.opensearch.dataprepper.model.configuration.PipelineModel;
import org.opensearch.dataprepper.model.configuration.PipelinesDataFlowModel;
import org.slf4j.Logger;
import org.slf4j.LoggerFactory;

import java.io.File;
import java.io.FileFilter;
import java.io.FileInputStream;
import java.io.FileNotFoundException;
import java.io.IOException;
import java.io.InputStream;
import java.util.List;
import java.util.Map;
import java.util.Objects;
import java.util.stream.Collectors;
import java.util.stream.Stream;

import static java.lang.String.format;

public class PipelinesDataflowModelParser {
    private static final Logger LOG = LoggerFactory.getLogger(PipelinesDataflowModelParser.class);
    private static final ObjectMapper OBJECT_MAPPER = new ObjectMapper(new YAMLFactory())
            .enable(DeserializationFeature.FAIL_ON_READING_DUP_TREE_KEY);

    private final String pipelineConfigurationFileLocation;

    public PipelinesDataflowModelParser(final String pipelineConfigurationFileLocation) {
        this.pipelineConfigurationFileLocation = pipelineConfigurationFileLocation;
    }

    public PipelinesDataFlowModel parseConfiguration() {
        final List<PipelinesDataFlowModel> pipelinesDataFlowModels = parsePipelineConfigurationFiles();
        return mergePipelinesDataModels(pipelinesDataFlowModels);
    }

    private void validateDataPrepperVersion(final DataPrepperVersion version) {
        if (Objects.nonNull(version) && !DataPrepperVersion.getCurrentVersion().compatibleWith(version)) {
            LOG.error("The version: {} is not compatible with the current version: {}", version, DataPrepperVersion.getCurrentVersion());
            throw new ParseException(format("The version: %s is not compatible with the current version: %s",
                    version, DataPrepperVersion.getCurrentVersion()));
        }
    }

    private List<PipelinesDataFlowModel> parsePipelineConfigurationFiles() {
        final File configurationLocation = new File(pipelineConfigurationFileLocation);

        if (configurationLocation.isFile()) {
            return Stream.of(configurationLocation).map(this::parsePipelineConfigurationFile)
                    .filter(Objects::nonNull).collect(Collectors.toList());
        } else if (configurationLocation.isDirectory()) {
            FileFilter yamlFilter = pathname -> (pathname.getName().endsWith(".yaml") || pathname.getName().endsWith(".yml"));
            List<PipelinesDataFlowModel> pipelinesDataFlowModels = Stream.of(configurationLocation.listFiles(yamlFilter))
                    .map(this::parsePipelineConfigurationFile)
                    .filter(Objects::nonNull)
                    .collect(Collectors.toList());

            if (pipelinesDataFlowModels.isEmpty()) {
                LOG.error("Pipelines configuration file not found at {}", pipelineConfigurationFileLocation);
                throw new ParseException(
                        format("Pipelines configuration file not found at %s", pipelineConfigurationFileLocation));
            }

            return pipelinesDataFlowModels;
        } else {
            LOG.error("Pipelines configuration file not found at {}", pipelineConfigurationFileLocation);
            throw new ParseException(format("Pipelines configuration file not found at %s", pipelineConfigurationFileLocation));
        }
    }

    private PipelinesDataFlowModel parsePipelineConfigurationFile(final File pipelineConfigurationFile) {
        try (final InputStream pipelineConfigurationInputStream = new FileInputStream(pipelineConfigurationFile)) {
            LOG.info("Reading pipeline configuration from {}", pipelineConfigurationFile.getName());
            final PipelinesDataFlowModel pipelinesDataFlowModel = OBJECT_MAPPER.readValue(pipelineConfigurationInputStream,
                    PipelinesDataFlowModel.class);

            final DataPrepperVersion version = pipelinesDataFlowModel.getDataPrepperVersion();
            validateDataPrepperVersion(version);

            return pipelinesDataFlowModel;
        } catch (IOException e) {
            if (e instanceof FileNotFoundException) {
                LOG.warn("Pipeline configuration file {} not found", pipelineConfigurationFile.getName());
                return null;
            }
            LOG.error("Failed to parse the configuration file {}", pipelineConfigurationFileLocation);
            throw new ParseException(format("Failed to parse the configuration file %s", pipelineConfigurationFileLocation), e);
        }
    }

    private PipelinesDataFlowModel mergePipelinesDataModels(
            final List<PipelinesDataFlowModel> pipelinesDataFlowModels) {
        final Map<String, PipelineModel> pipelinesDataFlowModelMap = pipelinesDataFlowModels.stream()
                .map(PipelinesDataFlowModel::getPipelines)
                .flatMap(pipelines -> pipelines.entrySet().stream())
                .collect(Collectors.toUnmodifiableMap(
                        Map.Entry::getKey,
                        Map.Entry::getValue
                ));
        final List<PipelineExtensions> pipelineExtensionsList = pipelinesDataFlowModels.stream()
                .map(PipelinesDataFlowModel::getPipelineExtensions)
                .filter(Objects::nonNull)
                .collect(Collectors.toList());
        if (pipelineExtensionsList.size() > 1 ||
                (pipelineExtensionsList.size() == 1 && pipelinesDataFlowModels.size() > 1)) {
            throw new ParseException(
<<<<<<< HEAD
                    "Pipeline extensions and configurations must all be defined in a single YAML file if pipeline_extensions is configured.");
=======
                    "pipeline_configurations and definition must all be defined in a single YAML file if pipeline_configurations is configured.");
>>>>>>> b2b3249b
        }
        return pipelineExtensionsList.isEmpty() ? new PipelinesDataFlowModel(pipelinesDataFlowModelMap) :
                new PipelinesDataFlowModel(pipelineExtensionsList.get(0), pipelinesDataFlowModelMap);
    }
}<|MERGE_RESOLUTION|>--- conflicted
+++ resolved
@@ -110,11 +110,7 @@
         if (pipelineExtensionsList.size() > 1 ||
                 (pipelineExtensionsList.size() == 1 && pipelinesDataFlowModels.size() > 1)) {
             throw new ParseException(
-<<<<<<< HEAD
-                    "Pipeline extensions and configurations must all be defined in a single YAML file if pipeline_extensions is configured.");
-=======
                     "pipeline_configurations and definition must all be defined in a single YAML file if pipeline_configurations is configured.");
->>>>>>> b2b3249b
         }
         return pipelineExtensionsList.isEmpty() ? new PipelinesDataFlowModel(pipelinesDataFlowModelMap) :
                 new PipelinesDataFlowModel(pipelineExtensionsList.get(0), pipelinesDataFlowModelMap);
