--- conflicted
+++ resolved
@@ -28,12 +28,9 @@
             final RouterFactory routerFactory,
             final DataPrepperConfiguration dataPrepperConfiguration,
             final CircuitBreakerManager circuitBreakerManager,
-<<<<<<< HEAD
             final EventFactory eventFactory,
-            final AcknowledgementSetManager acknowledgementSetManager
-=======
+            final AcknowledgementSetManager acknowledgementSetManager,
             final SourceCoordinatorFactory sourceCoordinatorFactory
->>>>>>> c33ac047
             ) {
         return new PipelineParser(fileStructurePathProvider.getPipelineConfigFileLocation(),
                 pluginFactory,
@@ -41,11 +38,8 @@
                 routerFactory,
                 dataPrepperConfiguration,
                 circuitBreakerManager,
-<<<<<<< HEAD
                 eventFactory,
-                acknowledgementSetManager);
-=======
+                acknowledgementSetManager,
                 sourceCoordinatorFactory);
->>>>>>> c33ac047
     }
 }