--- conflicted
+++ resolved
@@ -5,11 +5,8 @@
 
 package org.opensearch.dataprepper.plugin;
 
-<<<<<<< HEAD
-=======
 import org.opensearch.dataprepper.model.plugin.PluginConfigObservable;
 import org.opensearch.dataprepper.model.sink.SinkContext;
->>>>>>> eb46ee43
 import org.opensearch.dataprepper.metrics.PluginMetrics;
 import org.opensearch.dataprepper.model.configuration.PipelineDescription;
 import org.opensearch.dataprepper.model.configuration.PluginSetting;
@@ -62,6 +59,18 @@
             typedArgumentsSuppliers.put(PluginFactory.class, () -> builder.pluginFactory);
         }
 
+        if (builder.eventFactory != null) {
+            typedArgumentsSuppliers.put(EventFactory.class, () -> builder.eventFactory);
+        }
+
+        if (builder.acknowledgementSetManager != null) {
+            typedArgumentsSuppliers.put(AcknowledgementSetManager.class, () -> builder.acknowledgementSetManager);
+        }
+
+        if (builder.pluginConfigObservable != null) {
+            typedArgumentsSuppliers.put(PluginConfigObservable.class, () -> builder.pluginConfigObservable);
+        }
+
         if (builder.sinkContext != null) {
             typedArgumentsSuppliers.put(SinkContext.class, () -> builder.sinkContext);
         }
@@ -70,17 +79,8 @@
             typedArgumentsSuppliers.put(PluginConfigObservable.class, () -> builder.pluginConfigObservable);
         }
 
-<<<<<<< HEAD
         if(builder.additionalTypeArgumentSuppliers != null) {
             typedArgumentsSuppliers.putAll(builder.additionalTypeArgumentSuppliers);
-=======
-        if (builder.pluginConfigObservable != null) {
-            typedArgumentsSuppliers.put(PluginConfigObservable.class, () -> builder.pluginConfigObservable);
-        }
-
-        if (builder.sinkContext != null) {
-            typedArgumentsSuppliers.put(SinkContext.class, () -> builder.sinkContext);
->>>>>>> eb46ee43
         }
     }
 
@@ -139,12 +139,9 @@
         private PluginFactory pluginFactory;
         private PipelineDescription pipelineDescription;
         private BeanFactory beanFactory;
-<<<<<<< HEAD
-=======
         private EventFactory eventFactory;
         private AcknowledgementSetManager acknowledgementSetManager;
         private PluginConfigObservable pluginConfigObservable;
->>>>>>> eb46ee43
         private SinkContext sinkContext;
         private PluginConfigObservable pluginConfigObservable;
         private Map<Class<?>, Supplier<Object>> additionalTypeArgumentSuppliers;
@@ -184,14 +181,6 @@
             return this;
         }
 
-<<<<<<< HEAD
-        Builder withTypeArgumentSuppliers(final Map<Class<?>, Supplier<Object>> additionalTypeArgumentSuppliers) {
-            this.additionalTypeArgumentSuppliers = additionalTypeArgumentSuppliers;
-            return this;
-        }
-
-=======
->>>>>>> eb46ee43
         ComponentPluginArgumentsContext build() {
             return new ComponentPluginArgumentsContext(this);
         }
