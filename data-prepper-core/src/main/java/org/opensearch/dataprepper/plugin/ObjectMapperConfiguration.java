--- conflicted
+++ resolved
@@ -40,10 +40,6 @@
     ObjectMapper pluginConfigObjectMapper(final VariableExpander variableExpander) {
         final SimpleModule simpleModule = new SimpleModule();
         simpleModule.addDeserializer(Duration.class, new DataPrepperDurationDeserializer());
-<<<<<<< HEAD
-        simpleModule.addDeserializer(ByteCount.class, new ByteCountDeserializer());
-=======
->>>>>>> eb46ee43
         TRANSLATE_VALUE_SUPPORTED_JAVA_TYPES.stream().forEach(clazz -> simpleModule.addDeserializer(
                 clazz, new DataPrepperScalarTypeDeserializer<>(variableExpander, clazz)));
 
