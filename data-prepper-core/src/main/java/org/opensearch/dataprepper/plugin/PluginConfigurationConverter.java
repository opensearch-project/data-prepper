--- conflicted
+++ resolved
@@ -11,12 +11,7 @@
 import com.fasterxml.jackson.databind.ObjectMapper;
 import jakarta.validation.ConstraintViolation;
 import jakarta.validation.Validator;
-<<<<<<< HEAD
-import org.opensearch.dataprepper.parser.DataPrepperDurationDeserializer;
-import org.opensearch.dataprepper.plugins.aws.PluginConfigValueTranslator;
 import org.springframework.context.annotation.DependsOn;
-=======
->>>>>>> 1722ad94
 
 import javax.inject.Named;
 import java.util.Collections;
@@ -36,22 +31,9 @@
     private final Validator validator;
 
     PluginConfigurationConverter(final Validator validator,
-<<<<<<< HEAD
-                                 final PluginConfigValueTranslator pluginConfigValueTranslator) {
-        final SimpleModule simpleModule = new SimpleModule();
-        simpleModule.addDeserializer(Duration.class, new DataPrepperDurationDeserializer());
-        simpleModule.addDeserializer(
-                String.class, new DataPrepperStringContextualDeserializer(pluginConfigValueTranslator));
-
-        this.objectMapper = new ObjectMapper()
-                .setPropertyNamingStrategy(PropertyNamingStrategies.SNAKE_CASE)
-                .registerModule(simpleModule);
-
-=======
                                  @Named("pluginConfigObjectMapper")
                                  final ObjectMapper objectMapper) {
         this.objectMapper = objectMapper;
->>>>>>> 1722ad94
         this.validator = validator;
     }
 
