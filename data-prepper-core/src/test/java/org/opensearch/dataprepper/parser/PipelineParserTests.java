--- conflicted
+++ resolved
@@ -108,11 +108,9 @@
     }
 
     private PipelineParser createObjectUnderTest(final String pipelineConfigurationFileLocation) {
-<<<<<<< HEAD
-        return new PipelineParser(pipelineConfigurationFileLocation, pluginFactory, peerForwarderProvider, routerFactory, dataPrepperConfiguration, circuitBreakerManager, eventFactory, acknowledgementSetManager);
-=======
-        return new PipelineParser(pipelineConfigurationFileLocation, pluginFactory, peerForwarderProvider, routerFactory, dataPrepperConfiguration, circuitBreakerManager, sourceCoordinatorFactory);
->>>>>>> c33ac047
+        return new PipelineParser(pipelineConfigurationFileLocation, pluginFactory, peerForwarderProvider, 
+                                  routerFactory, dataPrepperConfiguration, circuitBreakerManager, eventFactory,
+                                  acknowledgementSetManager, sourceCoordinatorFactory);
     }
 
     @Test
