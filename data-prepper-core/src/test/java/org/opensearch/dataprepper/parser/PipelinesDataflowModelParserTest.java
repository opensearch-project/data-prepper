--- conflicted
+++ resolved
@@ -70,32 +70,18 @@
 
     @ParameterizedTest
     @ValueSource(strings = {
-<<<<<<< HEAD
-            TestDataProvider.MULTI_FILE_PIPELINE_WITH_DISTRIBUTED_PIPELINE_EXTENSIONS_DIRECTOTRY,
-            TestDataProvider.MULTI_FILE_PIPELINE_WITH_SINGLE_PIPELINE_EXTENSIONS_DIRECTOTRY
-=======
             TestDataProvider.MULTI_FILE_PIPELINE_WITH_DISTRIBUTED_PIPELINE_CONFIGURATIONS_DIRECTOTRY,
             TestDataProvider.MULTI_FILE_PIPELINE_WITH_SINGLE_PIPELINE_CONFIGURATIONS_DIRECTOTRY
->>>>>>> b2b3249b
     })
     void parseConfiguration_from_directory_with_multiple_files_and_pipeline_extensions_should_throw() {
         final PipelinesDataflowModelParser pipelinesDataflowModelParser =
                 new PipelinesDataflowModelParser(
-<<<<<<< HEAD
-                        TestDataProvider.MULTI_FILE_PIPELINE_WITH_DISTRIBUTED_PIPELINE_EXTENSIONS_DIRECTOTRY);
-        final ParseException actualException = assertThrows(
-                ParseException.class, pipelinesDataflowModelParser::parseConfiguration);
-        assertThat(actualException.getMessage(), equalTo(
-                "Pipeline extensions and configurations must all be defined in a single YAML file " +
-                        "if pipeline_extensions is configured."));
-=======
                         TestDataProvider.MULTI_FILE_PIPELINE_WITH_DISTRIBUTED_PIPELINE_CONFIGURATIONS_DIRECTOTRY);
         final ParseException actualException = assertThrows(
                 ParseException.class, pipelinesDataflowModelParser::parseConfiguration);
         assertThat(actualException.getMessage(), equalTo(
                 "pipeline_configurations and definition must all be defined in a single YAML file " +
                         "if pipeline_configurations is configured."));
->>>>>>> b2b3249b
     }
 
     @Test
