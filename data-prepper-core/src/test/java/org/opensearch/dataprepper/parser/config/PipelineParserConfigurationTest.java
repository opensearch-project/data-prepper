/*
 * Copyright OpenSearch Contributors
 * SPDX-License-Identifier: Apache-2.0
 */

package org.opensearch.dataprepper.parser.config;

import org.opensearch.dataprepper.breaker.CircuitBreakerManager;
import org.opensearch.dataprepper.model.plugin.PluginFactory;
import org.opensearch.dataprepper.parser.model.DataPrepperConfiguration;
import org.junit.jupiter.api.Test;
import org.junit.jupiter.api.extension.ExtendWith;
import org.mockito.Mock;
import org.mockito.junit.jupiter.MockitoExtension;
import org.opensearch.dataprepper.parser.PipelineParser;
import org.opensearch.dataprepper.peerforwarder.PeerForwarderProvider;
import org.opensearch.dataprepper.pipeline.router.RouterFactory;
<<<<<<< HEAD
import org.opensearch.dataprepper.model.event.EventFactory;
import org.opensearch.dataprepper.model.acknowledgements.AcknowledgementSetManager;
=======
import org.opensearch.dataprepper.sourcecoordination.SourceCoordinatorFactory;
>>>>>>> c33ac047

import static org.hamcrest.MatcherAssert.assertThat;
import static org.hamcrest.Matchers.is;
import static org.hamcrest.Matchers.notNullValue;
import static org.mockito.Mockito.verify;
import static org.mockito.Mockito.when;

@ExtendWith(MockitoExtension.class)
class PipelineParserConfigurationTest {
    private static final PipelineParserConfiguration pipelineParserConfiguration = new PipelineParserConfiguration();

    @Mock
    private FileStructurePathProvider fileStructurePathProvider;

    @Mock
    private PluginFactory pluginFactory;

    @Mock
    private PeerForwarderProvider peerForwarderProvider;

    @Mock
    private RouterFactory routerFactory;

    @Mock
    private SourceCoordinatorFactory sourceCoordinatorFactory;

    @Mock
    private DataPrepperConfiguration dataPrepperConfiguration;

    @Mock
    private CircuitBreakerManager circuitBreakerManager;

    @Mock
    private EventFactory eventFactory;

    @Mock
    private AcknowledgementSetManager acknowledgementSetManager;

    @Test
    void pipelineParser() {
        final String pipelineConfigFileLocation = "hot soup";
        when(fileStructurePathProvider.getPipelineConfigFileLocation())
                .thenReturn(pipelineConfigFileLocation);

        final PipelineParser pipelineParser = pipelineParserConfiguration.pipelineParser(
<<<<<<< HEAD
                fileStructurePathProvider, pluginFactory, peerForwarderProvider, routerFactory,
                dataPrepperConfiguration, circuitBreakerManager, eventFactory, acknowledgementSetManager);
=======
                fileStructurePathProvider, pluginFactory, peerForwarderProvider, routerFactory, dataPrepperConfiguration, circuitBreakerManager, sourceCoordinatorFactory);
>>>>>>> c33ac047

        assertThat(pipelineParser, is(notNullValue()));
        verify(fileStructurePathProvider).getPipelineConfigFileLocation();
    }
}<|MERGE_RESOLUTION|>--- conflicted
+++ resolved
@@ -15,12 +15,9 @@
 import org.opensearch.dataprepper.parser.PipelineParser;
 import org.opensearch.dataprepper.peerforwarder.PeerForwarderProvider;
 import org.opensearch.dataprepper.pipeline.router.RouterFactory;
-<<<<<<< HEAD
 import org.opensearch.dataprepper.model.event.EventFactory;
 import org.opensearch.dataprepper.model.acknowledgements.AcknowledgementSetManager;
-=======
 import org.opensearch.dataprepper.sourcecoordination.SourceCoordinatorFactory;
->>>>>>> c33ac047
 
 import static org.hamcrest.MatcherAssert.assertThat;
 import static org.hamcrest.Matchers.is;
@@ -66,12 +63,8 @@
                 .thenReturn(pipelineConfigFileLocation);
 
         final PipelineParser pipelineParser = pipelineParserConfiguration.pipelineParser(
-<<<<<<< HEAD
                 fileStructurePathProvider, pluginFactory, peerForwarderProvider, routerFactory,
-                dataPrepperConfiguration, circuitBreakerManager, eventFactory, acknowledgementSetManager);
-=======
-                fileStructurePathProvider, pluginFactory, peerForwarderProvider, routerFactory, dataPrepperConfiguration, circuitBreakerManager, sourceCoordinatorFactory);
->>>>>>> c33ac047
+                dataPrepperConfiguration, circuitBreakerManager, eventFactory, acknowledgementSetManager, sourceCoordinatorFactory);
 
         assertThat(pipelineParser, is(notNullValue()));
         verify(fileStructurePathProvider).getPipelineConfigFileLocation();
