/*
 * Copyright OpenSearch Contributors
 * SPDX-License-Identifier: Apache-2.0
 */

package org.opensearch.dataprepper.plugin;

import org.opensearch.dataprepper.model.annotations.DataPrepperPluginConstructor;
import org.opensearch.dataprepper.model.configuration.PluginSetting;
import org.opensearch.dataprepper.model.plugin.InvalidPluginDefinitionException;
import org.opensearch.dataprepper.model.plugin.PluginConfigObservable;
import org.opensearch.dataprepper.model.plugin.PluginInvocationException;
import org.junit.jupiter.api.BeforeEach;
import org.junit.jupiter.api.Test;
import org.junit.jupiter.params.ParameterizedTest;
import org.junit.jupiter.params.provider.ValueSource;

import java.util.UUID;

import static org.hamcrest.CoreMatchers.equalTo;
import static org.hamcrest.CoreMatchers.notNullValue;
import static org.hamcrest.MatcherAssert.assertThat;
import static org.junit.jupiter.api.Assertions.assertThrows;
import static org.mockito.BDDMockito.given;
import static org.mockito.Mockito.mock;
import static org.mockito.Mockito.verify;

class PluginCreatorTest {

    private PluginSetting pluginSetting;
    private String pluginName;
    private ComponentPluginArgumentsContext pluginConstructionContext;
    private PluginConfigurationObservableRegister pluginConfigurationObservableRegister;

    public static class ValidPluginClass {
        private final PluginSetting pluginSetting;

        public ValidPluginClass(final PluginSetting pluginSetting) {
            this.pluginSetting = pluginSetting;
        }
    }

    public static class PluginClassWithoutConstructor {
    }

    public static class InvalidPluginClassDueToUsableConstructor {
        public InvalidPluginClassDueToUsableConstructor(final String ignored) {}
    }

    public abstract static class InvalidAbstractPluginClass {
        public InvalidAbstractPluginClass(@SuppressWarnings("UnusedParameters") final PluginSetting pluginSetting) { }
    }

    public static class AlwaysThrowingPluginClass {
        public AlwaysThrowingPluginClass(@SuppressWarnings("UnusedParameters") final PluginSetting pluginSetting) {
            throw new RuntimeException("This always throws");
        }
    }

    public static class AlternatePluginConfig {

    }

    public static class PluginClassWithMultipleConstructors {
        private PluginSetting pluginSetting;
        private AlternatePluginConfig alternatePluginConfig;

        public PluginClassWithMultipleConstructors() {}
        public PluginClassWithMultipleConstructors(final String ignored) { }

        @DataPrepperPluginConstructor
        public PluginClassWithMultipleConstructors(final PluginSetting pluginSetting, final AlternatePluginConfig alternatePluginConfig) {
            this.pluginSetting = pluginSetting;
            this.alternatePluginConfig = alternatePluginConfig;
        }

    }

    public static class PluginClassWithThreeArgs extends PluginClassWithMultipleConstructors {
        private Object obj;
        private PluginSetting pluginSetting;
        private AlternatePluginConfig alternatePluginConfig;

        public PluginClassWithThreeArgs() {}
        public PluginClassWithThreeArgs(final String ignored) { }
        @DataPrepperPluginConstructor
        public PluginClassWithThreeArgs(final PluginSetting pluginSetting, final AlternatePluginConfig alternatePluginConfig, Object obj) {
            this.pluginSetting = pluginSetting;
            this.alternatePluginConfig = alternatePluginConfig;
            this.obj = obj;
        }
    }

    public static class PluginClassWithPluginConfigurationObservableConstructor {
        private PluginSetting pluginSetting;
        private PluginConfigObservable pluginConfigObservable;

        @DataPrepperPluginConstructor
        public PluginClassWithPluginConfigurationObservableConstructor(
                final PluginSetting pluginSetting, final PluginConfigObservable pluginConfigObservable) {
            this.pluginSetting = pluginSetting;
            this.pluginConfigObservable = pluginConfigObservable;
        }
    }

    public static class PluginClassWithPluginConfigurationObservableConstructor {
        private PluginSetting pluginSetting;
        private PluginConfigObservable pluginConfigObservable;

        @DataPrepperPluginConstructor
        public PluginClassWithPluginConfigurationObservableConstructor(
                final PluginSetting pluginSetting, final PluginConfigObservable pluginConfigObservable) {
            this.pluginSetting = pluginSetting;
            this.pluginConfigObservable = pluginConfigObservable;
        }
    }

    public static class InvalidPluginClassDueToMultipleAnnotatedConstructors {
        @DataPrepperPluginConstructor
        public InvalidPluginClassDueToMultipleAnnotatedConstructors() {}

        @DataPrepperPluginConstructor
        public InvalidPluginClassDueToMultipleAnnotatedConstructors(final PluginSetting pluginSetting) {}
    }

    @BeforeEach
    void setUp() {
        pluginSetting = mock(PluginSetting.class);

        pluginName = UUID.randomUUID().toString();

        pluginConstructionContext = mock(ComponentPluginArgumentsContext.class);

        pluginConfigurationObservableRegister = mock(PluginConfigurationObservableRegister.class);
    }

    private PluginCreator createObjectUnderTest() {
        return new PluginCreator(pluginConfigurationObservableRegister);
    }

    @Test
    void newPluginInstance_should_create_new_instance_from_annotated_constructor() {

        final AlternatePluginConfig alternatePluginConfig = mock(AlternatePluginConfig.class);
        given(pluginConstructionContext.createArguments(new Class[] {PluginSetting.class, AlternatePluginConfig.class}))
                .willReturn(new Object[] { pluginSetting, alternatePluginConfig });

        final PluginClassWithMultipleConstructors instance = createObjectUnderTest()
                .newPluginInstance(PluginClassWithMultipleConstructors.class, pluginConstructionContext, pluginName);

        assertThat(instance, notNullValue());
        assertThat(instance.pluginSetting, equalTo(pluginSetting));
        assertThat(instance.alternatePluginConfig, equalTo(alternatePluginConfig));
    }

    @Test
<<<<<<< HEAD
    void newPluginInstance_should_create_new_instance_from_annotated_constructor_with_byte_decoder() {

        Object obj = new Object();
        final AlternatePluginConfig alternatePluginConfig = mock(AlternatePluginConfig.class);
        given(pluginConstructionContext.createArguments(new Class[] {PluginSetting.class, AlternatePluginConfig.class, Object.class}, obj))
                .willReturn(new Object[] { pluginSetting, alternatePluginConfig, obj});

        final PluginClassWithThreeArgs instance = createObjectUnderTest()
                .newPluginInstance(PluginClassWithThreeArgs.class, pluginConstructionContext, pluginName, obj);

        assertThat(instance, notNullValue());
        assertThat(instance.pluginSetting, equalTo(pluginSetting));
        assertThat(instance.alternatePluginConfig, equalTo(alternatePluginConfig));
        assertThat(instance.obj, equalTo(obj));
    }

    @Test
=======
>>>>>>> eb46ee43
    void newPluginInstance_should_register_pluginConfigurationObservable() {
        final PluginCreator objectUnderTest = new PluginCreator(pluginConfigurationObservableRegister);
        final PluginConfigObservable pluginConfigObservable = mock(PluginConfigObservable.class);
        final Object[] constructorArgs = new Object[] { pluginSetting, pluginConfigObservable };
        given(pluginConstructionContext.createArguments(new Class[] {PluginSetting.class, PluginConfigObservable.class}))
                .willReturn(constructorArgs);

        final PluginClassWithPluginConfigurationObservableConstructor instance = objectUnderTest
                .newPluginInstance(PluginClassWithPluginConfigurationObservableConstructor.class, pluginConstructionContext, pluginName);

        verify(pluginConfigurationObservableRegister).registerPluginConfigurationObservables(constructorArgs);
        assertThat(instance, notNullValue());
        assertThat(instance.pluginSetting, equalTo(pluginSetting));
        assertThat(instance.pluginConfigObservable, equalTo(pluginConfigObservable));
    }

    @Test
    void newPluginInstance_should_create_new_instance_from_PluginSetting_if_the_constructor() {
        given(pluginConstructionContext.createArguments(new Class[] {PluginSetting.class}))
                .willReturn(new Object[] { pluginSetting });

        final ValidPluginClass instance = createObjectUnderTest().newPluginInstance(ValidPluginClass.class, pluginConstructionContext, pluginName);

        assertThat(instance, notNullValue());
        assertThat(instance.pluginSetting, equalTo(pluginSetting));
    }

    @Test
    void newPluginInstance_should_create_new_instance_using_default_constructor_if_available() {
        given(pluginConstructionContext.createArguments(new Class[] {PluginSetting.class}))
                .willReturn(new Object[] { pluginSetting });

        final PluginClassWithoutConstructor instance = createObjectUnderTest().newPluginInstance(PluginClassWithoutConstructor.class, pluginConstructionContext, pluginName);

        assertThat(instance, notNullValue());
    }

    @ParameterizedTest
    @ValueSource(classes = {
            InvalidPluginClassDueToUsableConstructor.class,
            InvalidPluginClassDueToMultipleAnnotatedConstructors.class,
            InvalidAbstractPluginClass.class
    })
    void newPluginInstance_should_throw_for_pluginClass_with_invalid_definition(final Class<?> invalidPluginClass) {

        final PluginCreator objectUnderTest = createObjectUnderTest();
        assertThrows(InvalidPluginDefinitionException.class,
                () -> objectUnderTest.newPluginInstance(invalidPluginClass, pluginConstructionContext, pluginName));
    }

    @Test
    void newPluginInstance_should_throw_if_plugin_throws_in_constructor() {
        given(pluginConstructionContext.createArguments(new Class[] {PluginSetting.class}))
                .willReturn(new Object[] { pluginSetting });

        final PluginCreator objectUnderTest = createObjectUnderTest();
        assertThrows(PluginInvocationException.class,
                () -> objectUnderTest.newPluginInstance(AlwaysThrowingPluginClass.class, pluginConstructionContext, pluginName));
    }
}<|MERGE_RESOLUTION|>--- conflicted
+++ resolved
@@ -154,26 +154,6 @@
     }
 
     @Test
-<<<<<<< HEAD
-    void newPluginInstance_should_create_new_instance_from_annotated_constructor_with_byte_decoder() {
-
-        Object obj = new Object();
-        final AlternatePluginConfig alternatePluginConfig = mock(AlternatePluginConfig.class);
-        given(pluginConstructionContext.createArguments(new Class[] {PluginSetting.class, AlternatePluginConfig.class, Object.class}, obj))
-                .willReturn(new Object[] { pluginSetting, alternatePluginConfig, obj});
-
-        final PluginClassWithThreeArgs instance = createObjectUnderTest()
-                .newPluginInstance(PluginClassWithThreeArgs.class, pluginConstructionContext, pluginName, obj);
-
-        assertThat(instance, notNullValue());
-        assertThat(instance.pluginSetting, equalTo(pluginSetting));
-        assertThat(instance.alternatePluginConfig, equalTo(alternatePluginConfig));
-        assertThat(instance.obj, equalTo(obj));
-    }
-
-    @Test
-=======
->>>>>>> eb46ee43
     void newPluginInstance_should_register_pluginConfigurationObservable() {
         final PluginCreator objectUnderTest = new PluginCreator(pluginConfigurationObservableRegister);
         final PluginConfigObservable pluginConfigObservable = mock(PluginConfigObservable.class);
