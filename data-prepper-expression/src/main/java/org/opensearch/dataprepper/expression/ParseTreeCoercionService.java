/*
 * Copyright OpenSearch Contributors
 * SPDX-License-Identifier: Apache-2.0
 */

package org.opensearch.dataprepper.expression;

import org.opensearch.dataprepper.model.event.Event;
import org.antlr.v4.runtime.tree.TerminalNode;
import org.opensearch.dataprepper.expression.antlr.DataPrepperExpressionParser;

import javax.inject.Inject;
import javax.inject.Named;
import java.io.Serializable;
import java.util.Map;
import java.util.List;
import java.util.ArrayList;
import java.util.function.Function;

@Named
class ParseTreeCoercionService {
    private final Map<Class<? extends Serializable>, Function<Object, Object>> literalTypeConversions;
    private ExpressionFunctionProvider expressionFunctionProvider;
    private Function<Object, Object> convertLiteralType;

    @Inject
    public ParseTreeCoercionService(
            final Map<Class<? extends Serializable>, Function<Object, Object>> literalTypeConversions,
            final ExpressionFunctionProvider expressionFunctionProvider) {
        this.literalTypeConversions = literalTypeConversions;
        convertLiteralType = (value) -> {
            if (literalTypeConversions.containsKey(value.getClass())) {
                return literalTypeConversions.get(value.getClass()).apply(value);
            } else {
                throw new ExpressionCoercionException("Unsupported type for value " + value);
            }
        };
        this.expressionFunctionProvider = expressionFunctionProvider;
    }

    public Object coercePrimaryTerminalNode(final TerminalNode node, final Event event) {
        final int nodeType = node.getSymbol().getType();
        final String nodeStringValue = node.getText();
        switch (nodeType) {
            case DataPrepperExpressionParser.Function:
                final int funcNameIndex = nodeStringValue.indexOf("(");
                final String functionName = nodeStringValue.substring(0, funcNameIndex);
                final int argsEndIndex = nodeStringValue.indexOf(")", funcNameIndex);
                List<Object> argList = new ArrayList<>();

                // Check if the function has at least one argument
                 if(argsEndIndex > funcNameIndex + 1) {
                    final String argsStr = nodeStringValue.substring(funcNameIndex + 1, argsEndIndex);
                    // Split at commas if there's no backslash before the commas, because commas can
                    // be part of a function parameter
                    final String[] args = argsStr.split("(?<!\\\\),");
                    
                    for (final String arg : args) {
                        String trimmedArg = arg.trim();
                        if (trimmedArg.charAt(0) == '/') {
                            argList.add(trimmedArg);
                        } else if (trimmedArg.charAt(0) == '"') {
                            if (trimmedArg.length() < 2 || trimmedArg.charAt(trimmedArg.length() - 1) != '"') {
                                throw new RuntimeException(
                                        "Invalid string argument: check if any argument is missing a closing double quote or contains comma that's not escaped with `\\`.");
                            }
                            argList.add(trimmedArg);
                        } else {
                            throw new RuntimeException("Unsupported type passed as function argument");
                        }
                    }
                }
             
                return expressionFunctionProvider.provideFunction(functionName, argList, event, convertLiteralType);
            case DataPrepperExpressionParser.EscapedJsonPointer:
                final String jsonPointerWithoutQuotes = nodeStringValue.substring(1, nodeStringValue.length() - 1);
                return resolveJsonPointerValue(jsonPointerWithoutQuotes, event);
            case DataPrepperExpressionParser.JsonPointer:
                return resolveJsonPointerValue(nodeStringValue, event);
            case DataPrepperExpressionParser.String:
<<<<<<< HEAD
                return nodeStringValue.replaceAll("^\"{1,3}|\"{1,3}$", "");
=======
                final String nodeStringValueWithQuotesStripped = nodeStringValue.substring(1,
                        nodeStringValue.length() - 1);
                return nodeStringValueWithQuotesStripped;
>>>>>>> 5d04c25f
            case DataPrepperExpressionParser.Integer:
                Long longValue = Long.valueOf(nodeStringValue);
                if (longValue > Integer.MAX_VALUE || longValue < Integer.MIN_VALUE) {
                    return longValue;
                }
                return Integer.valueOf(nodeStringValue);
            case DataPrepperExpressionParser.Float:
                return Float.valueOf(nodeStringValue);
            case DataPrepperExpressionParser.Boolean:
                return Boolean.valueOf(nodeStringValue);
            case DataPrepperExpressionParser.COMMA:
            case DataPrepperExpressionParser.SET_DELIMITER:
                return nodeType;
            case DataPrepperExpressionParser.Null:
                return null;
            case DataPrepperExpressionParser.DataTypes:
                return nodeStringValue;

            default:
                throw new ExpressionCoercionException("Unsupported terminal node type symbol string: " +
                        DataPrepperExpressionParser.VOCABULARY.getDisplayName(nodeType));
        }
    }

    public <T> T coerce(final Object obj, Class<T> clazz) throws ExpressionCoercionException {
        if (obj.getClass().isAssignableFrom(clazz)) {
            return (T) obj;
        }
        throw new ExpressionCoercionException(
                "Unable to cast " + obj.getClass().getName() + " into " + clazz.getName());
    }

    private Object resolveJsonPointerValue(final String jsonPointer, final Event event) {
        final Object value = event.get(jsonPointer, Object.class);
        if (value == null) {
            return null;
        }
        return convertLiteralType.apply(value);
    }
}<|MERGE_RESOLUTION|>--- conflicted
+++ resolved
@@ -78,13 +78,7 @@
             case DataPrepperExpressionParser.JsonPointer:
                 return resolveJsonPointerValue(nodeStringValue, event);
             case DataPrepperExpressionParser.String:
-<<<<<<< HEAD
                 return nodeStringValue.replaceAll("^\"{1,3}|\"{1,3}$", "");
-=======
-                final String nodeStringValueWithQuotesStripped = nodeStringValue.substring(1,
-                        nodeStringValue.length() - 1);
-                return nodeStringValueWithQuotesStripped;
->>>>>>> 5d04c25f
             case DataPrepperExpressionParser.Integer:
                 Long longValue = Long.valueOf(nodeStringValue);
                 if (longValue > Integer.MAX_VALUE || longValue < Integer.MIN_VALUE) {
