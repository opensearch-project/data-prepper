/*
 * Copyright OpenSearch Contributors
 * SPDX-License-Identifier: Apache-2.0
 */

package org.opensearch.dataprepper.expression;

import org.antlr.v4.runtime.tree.TerminalNode;
import org.opensearch.dataprepper.expression.antlr.DataPrepperExpressionParser;
import org.opensearch.dataprepper.model.event.Event;
import org.opensearch.dataprepper.model.event.EventKey;
import org.opensearch.dataprepper.model.event.EventKeyFactory;

import javax.inject.Inject;
import javax.inject.Named;
import java.io.Serializable;
import java.util.ArrayList;
import java.util.List;
import java.util.Map;
import java.util.Objects;
import java.util.concurrent.ConcurrentHashMap;
import java.util.concurrent.ConcurrentMap;
import java.util.function.Function;
import java.util.regex.Pattern;

@Named
class ParseTreeCoercionService {
    private static final Pattern QUOTE_PATTERN = Pattern.compile("^\"{1,3}|\"{1,3}$");
    private static final Pattern ARGUMENT_SPLITTER = Pattern.compile("(?<!\\\\),");
    private static final int INITIAL_ARG_LIST_SIZE = 8;
    private static final String INVALID_FUNCTION_FORMAT_OPEN = "Invalid function format: missing opening parenthesis";
    private static final String INVALID_FUNCTION_FORMAT_CLOSE = "Invalid function format: missing closing parenthesis";
    private static final String INVALID_STRING_ARG = "Invalid string argument: check if any argument is missing a closing double quote or contains comma that's not escaped with `\\`.";
    private static final String UNSUPPORTED_ARG_TYPE = "Unsupported type passed as function argument";
    private final Map<Class<? extends Serializable>, Function<Object, Object>> literalTypeConversions;
    private final ExpressionFunctionProvider expressionFunctionProvider;
    private final Function<Object, Object> convertLiteralType;
    private final ConcurrentMap<String, FunctionMetadata> cachedFunctionStrings = new ConcurrentHashMap<>(16, 0.75f);
    private final EventKeyFactory eventKeyFactory;

    public Object coercePrimaryTerminalNode(final TerminalNode node, final Event event) {
        Objects.requireNonNull(node, "TerminalNode cannot be null");
        final int nodeType = node.getSymbol().getType();
        final String nodeStringValue = node.getText();
        switch (nodeType) {
            case DataPrepperExpressionParser.Function:
<<<<<<< HEAD
                final int funcNameIndex = nodeStringValue.indexOf("(");
                final String functionName = nodeStringValue.substring(0, funcNameIndex);
                final int argsEndIndex = nodeStringValue.indexOf(")", funcNameIndex);
                final String argsStr = nodeStringValue.substring(funcNameIndex+1, argsEndIndex);
                // Split at commas if there's no backslash before the commas, because commas can be part of a function parameter
                final String[] args = argsStr.split("(?<!\\\\),");
                List<Object> argList = new ArrayList<>();
                for (final String arg: args) {
                    String trimmedArg = arg.trim();
                    if (trimmedArg.charAt(0) == '/') {
                        argList.add(trimmedArg);
                    } else if (trimmedArg.charAt(0) == '"') {
                        if (trimmedArg.length() < 2 || trimmedArg.charAt(trimmedArg.length()-1) != '"') {
                            throw new RuntimeException("Invalid string argument: check if any argument is missing a closing double quote or contains comma that's not escaped with `\\`.");
                        }
                        argList.add(trimmedArg);
                    } else {
                        try {
                            argList.add(Integer.parseInt(trimmedArg));
                            continue;
                        } catch (final Exception e) {
                        }
                        throw new RuntimeException("Unsupported type passed as function argument");
                    }
                }
                return expressionFunctionProvider.provideFunction(functionName, argList, event, convertLiteralType);
=======
                FunctionMetadata functionMetadata = cachedFunctionStrings.computeIfAbsent(nodeStringValue, this::parseFunctionMetadata);
                return expressionFunctionProvider.provideFunction(functionMetadata.functionName, functionMetadata.argList, event, convertLiteralType);
>>>>>>> 8d1f9906
            case DataPrepperExpressionParser.EscapedJsonPointer:
                return resolveJsonPointerValue(nodeStringValue.substring(1, nodeStringValue.length() - 1), event);
            case DataPrepperExpressionParser.JsonPointer:
                return resolveJsonPointerValue(nodeStringValue, event);
            case DataPrepperExpressionParser.String:
                return QUOTE_PATTERN.matcher(nodeStringValue).replaceAll("");
            case DataPrepperExpressionParser.Integer:
                try {
                    return Integer.valueOf(nodeStringValue);
                } catch (NumberFormatException e) {
                    return Long.valueOf(nodeStringValue);
                }
            case DataPrepperExpressionParser.Float:
                return Float.valueOf(nodeStringValue);
            case DataPrepperExpressionParser.Boolean:
                return Boolean.valueOf(nodeStringValue);
            case DataPrepperExpressionParser.COMMA:
                return DataPrepperExpressionParser.COMMA;
            case DataPrepperExpressionParser.SET_DELIMITER:
                return DataPrepperExpressionParser.SET_DELIMITER;
            case DataPrepperExpressionParser.Null:
                return null;
            case DataPrepperExpressionParser.DataTypes:
                return nodeStringValue;

            default:
                throw new ExpressionCoercionException("Unsupported terminal node type symbol string: " +
                        DataPrepperExpressionParser.VOCABULARY.getDisplayName(nodeType));
        }
    }

    @Inject
    public ParseTreeCoercionService(
            final Map<Class<? extends Serializable>, Function<Object, Object>> literalTypeConversions,
            final ExpressionFunctionProvider expressionFunctionProvider,
            final EventKeyFactory eventKeyFactory) {
        Objects.requireNonNull(literalTypeConversions, "literalTypeConversions cannot be null");
        Objects.requireNonNull(expressionFunctionProvider, "expressionFunctionProvider cannot be null");
        this.literalTypeConversions = literalTypeConversions;
        convertLiteralType = (value) -> {
            if (literalTypeConversions.containsKey(value.getClass())) {
                return literalTypeConversions.get(value.getClass()).apply(value);
            } else {
                throw new ExpressionCoercionException("Unsupported type for value " + value);
            }
        };
        this.expressionFunctionProvider = expressionFunctionProvider;
        this.eventKeyFactory = eventKeyFactory;
    }

    public <T> T coerce(final Object obj, Class<T> clazz) throws ExpressionCoercionException {
        if (obj.getClass().isAssignableFrom(clazz)) {
            return (T) obj;
        }
        throw new ExpressionCoercionException(
                "Unable to cast " + obj.getClass().getName() + " into " + clazz.getName());
    }

    private FunctionMetadata parseFunctionMetadata(final String nodeStringValue) {
        final int funcNameIndex = nodeStringValue.indexOf("(");
        if (funcNameIndex == -1) {
            throw new ExpressionCoercionException(INVALID_FUNCTION_FORMAT_OPEN);
        }
        final String functionName = nodeStringValue.substring(0, funcNameIndex);
        final int argsEndIndex = nodeStringValue.indexOf(")", funcNameIndex);
        if (argsEndIndex == -1) {
            throw new ExpressionCoercionException(INVALID_FUNCTION_FORMAT_CLOSE);
        }

        List<Object> argList = new ArrayList<>(INITIAL_ARG_LIST_SIZE);
        if (argsEndIndex > funcNameIndex + 1) {
            final String argsStr = nodeStringValue.substring(funcNameIndex + 1, argsEndIndex);
            final String[] args = ARGUMENT_SPLITTER.split(argsStr);

            for (final String arg : args) {
                String trimmedArg = arg.trim();
                if (trimmedArg.isEmpty()) {
                    continue;
                }
                if (trimmedArg.charAt(0) == '/') {
                    argList.add(trimmedArg);
                } else if (trimmedArg.charAt(0) == '"') {
                    if (trimmedArg.length() < 2 || trimmedArg.charAt(trimmedArg.length() - 1) != '"') {
                        throw new ExpressionCoercionException(
                                INVALID_STRING_ARG);
                    }
                    argList.add(trimmedArg);
                } else {
                    throw new ExpressionCoercionException(UNSUPPORTED_ARG_TYPE);
                }
            }
        }

        return new FunctionMetadata(functionName, argList);
    }

    private static final class FunctionMetadata {
        final String functionName;
        final List<Object> argList;

        private FunctionMetadata(final String functionName, final List<Object> argList) {
            this.functionName = functionName.intern();
            this.argList = argList;
        }
    }

    private Object resolveJsonPointerValue(final String jsonPointer, final Event event) {
        EventKey eventKey = this.eventKeyFactory.createEventKey(jsonPointer);
        final Object value = event.get(eventKey, Object.class);
        return value != null ? convertLiteralType.apply(value) : null;
    }
}<|MERGE_RESOLUTION|>--- conflicted
+++ resolved
@@ -44,37 +44,8 @@
         final String nodeStringValue = node.getText();
         switch (nodeType) {
             case DataPrepperExpressionParser.Function:
-<<<<<<< HEAD
-                final int funcNameIndex = nodeStringValue.indexOf("(");
-                final String functionName = nodeStringValue.substring(0, funcNameIndex);
-                final int argsEndIndex = nodeStringValue.indexOf(")", funcNameIndex);
-                final String argsStr = nodeStringValue.substring(funcNameIndex+1, argsEndIndex);
-                // Split at commas if there's no backslash before the commas, because commas can be part of a function parameter
-                final String[] args = argsStr.split("(?<!\\\\),");
-                List<Object> argList = new ArrayList<>();
-                for (final String arg: args) {
-                    String trimmedArg = arg.trim();
-                    if (trimmedArg.charAt(0) == '/') {
-                        argList.add(trimmedArg);
-                    } else if (trimmedArg.charAt(0) == '"') {
-                        if (trimmedArg.length() < 2 || trimmedArg.charAt(trimmedArg.length()-1) != '"') {
-                            throw new RuntimeException("Invalid string argument: check if any argument is missing a closing double quote or contains comma that's not escaped with `\\`.");
-                        }
-                        argList.add(trimmedArg);
-                    } else {
-                        try {
-                            argList.add(Integer.parseInt(trimmedArg));
-                            continue;
-                        } catch (final Exception e) {
-                        }
-                        throw new RuntimeException("Unsupported type passed as function argument");
-                    }
-                }
-                return expressionFunctionProvider.provideFunction(functionName, argList, event, convertLiteralType);
-=======
                 FunctionMetadata functionMetadata = cachedFunctionStrings.computeIfAbsent(nodeStringValue, this::parseFunctionMetadata);
                 return expressionFunctionProvider.provideFunction(functionMetadata.functionName, functionMetadata.argList, event, convertLiteralType);
->>>>>>> 8d1f9906
             case DataPrepperExpressionParser.EscapedJsonPointer:
                 return resolveJsonPointerValue(nodeStringValue.substring(1, nodeStringValue.length() - 1), event);
             case DataPrepperExpressionParser.JsonPointer:
@@ -163,6 +134,12 @@
                     }
                     argList.add(trimmedArg);
                 } else {
+                    try {
+                        argList.add(Integer.parseInt(trimmedArg));
+                        continue;
+                    } catch (final Exception e) {
+
+                    }
                     throw new ExpressionCoercionException(UNSUPPORTED_ARG_TYPE);
                 }
             }
