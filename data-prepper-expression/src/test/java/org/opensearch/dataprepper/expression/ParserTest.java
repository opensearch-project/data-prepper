--- conflicted
+++ resolved
@@ -5,44 +5,6 @@
 
 package org.opensearch.dataprepper.expression;
 
-<<<<<<< HEAD
-import org.antlr.v4.runtime.CharStreams;
-import org.antlr.v4.runtime.CodePointCharStream;
-import org.antlr.v4.runtime.CommonTokenStream;
-import org.antlr.v4.runtime.ParserRuleContext;
-import org.antlr.v4.runtime.tree.ParseTreeWalker;
-import org.junit.jupiter.api.Test;
-import org.junit.jupiter.params.ParameterizedTest;
-import org.junit.jupiter.params.provider.ValueSource;
-import org.opensearch.dataprepper.expression.antlr.DataPrepperExpressionLexer;
-import org.opensearch.dataprepper.expression.antlr.DataPrepperExpressionParser;
-import org.opensearch.dataprepper.expression.util.ErrorListener;
-
-import static org.hamcrest.CoreMatchers.is;
-import static org.hamcrest.MatcherAssert.assertThat;
-
-public class ParserTest {
-
-    private ErrorListener errorListener;
-
-    private void parseExpression(final String expression) {
-        errorListener = new ErrorListener();
-
-        final CodePointCharStream stream = CharStreams.fromString(expression);
-        final DataPrepperExpressionLexer lexer = new DataPrepperExpressionLexer(stream);
-        lexer.addErrorListener(errorListener);
-
-        final CommonTokenStream tokenStream = new CommonTokenStream(lexer);
-        final DataPrepperExpressionParser parser = new DataPrepperExpressionParser(tokenStream);
-        parser.addErrorListener(errorListener);
-
-        final ParserRuleContext context = parser.expression();
-
-        final ParseTreeWalker walker = new ParseTreeWalker();
-        walker.walk(errorListener, context);
-    }
-
-=======
 import org.junit.jupiter.api.Test;
 import org.junit.jupiter.params.ParameterizedTest;
 import org.junit.jupiter.params.provider.ValueSource;
@@ -53,7 +15,6 @@
 
 public class ParserTest extends GrammarTest {
 
->>>>>>> da229ec2
     private void assertThatIsValid(final String expression) {
         parseExpression(expression);
         assertThat(
@@ -175,8 +136,6 @@
     void testValidOptionalSpaceOperators(final String expression) {
         assertThatIsValid(expression);
     }
-<<<<<<< HEAD
-=======
 
     @ParameterizedTest
     @ValueSource(strings = {
@@ -188,5 +147,4 @@
     void testTypo(final String expression) {
         assertThatHasParseError(expression);
     }
->>>>>>> da229ec2
 }