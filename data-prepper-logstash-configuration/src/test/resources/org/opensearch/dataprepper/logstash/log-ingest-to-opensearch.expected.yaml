logstash-converted-pipeline:
  source:
    http:
      max_connection_count: 500
      request_timeout: 10000
      port: 3000
      thread_count: 10.0
      ssl: true
  processor:
    - grok:
        break_on_match: false
        match:
          log:
            - "%{COMBINEDAPACHELOG}"
    - drop_events: {}
    - key_value:
        source: "message"
        destination: "test"
    - rename_keys:
        entries:
          - from_key: "messagea"
            to_key: "newMessage"
          - from_key: "messageb"
            to_key: "newMessage2"
    - copy_values:
        entries:
          - from_key: "messagec"
            to_key: "messaged"
    - add_entries:
        entries:
          - key: "message1"
            value: 3
          - key: "message2"
            value: 4.2
          - key: "message3"
            value: "test3"
          - key: "message4"
            value: true
    - delete_entries:
        with_keys:
          - "test"
          - "test2"
          - "test3"
          - "test4"
    - uppercase_string:
        with_keys:
          - "uppercaseField"
<<<<<<< HEAD
=======
    - lowercase_string:
        with_keys:
          - "lowercaseField"
    - trim_string:
        with_keys:
          - "trimField"
    - substitute_string:
        entries:
          - source: "source"
            from: "from"
            to: "to"
          - source: "source2"
            from: "from2"
            to: "to2"
    - split_string:
        entries:
          - source: "hello,world"
            delimiter: ","
>>>>>>> 4229dccf
  sink:
    - opensearch:
        hosts:
          - "https://localhost:19000"
        username: "myuser"
        password: "mypassword"
        index: "simple-pipeline"<|MERGE_RESOLUTION|>--- conflicted
+++ resolved
@@ -45,8 +45,6 @@
     - uppercase_string:
         with_keys:
           - "uppercaseField"
-<<<<<<< HEAD
-=======
     - lowercase_string:
         with_keys:
           - "lowercaseField"
@@ -65,7 +63,6 @@
         entries:
           - source: "hello,world"
             delimiter: ","
->>>>>>> 4229dccf
   sink:
     - opensearch:
         hosts:
