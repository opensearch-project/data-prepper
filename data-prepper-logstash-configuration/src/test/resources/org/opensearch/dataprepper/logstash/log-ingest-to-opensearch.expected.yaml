--- conflicted
+++ resolved
@@ -3,14 +3,10 @@
     http:
       max_connection_count: 500
       request_timeout: 10000
-<<<<<<< HEAD
       port: 3000
       thread_count: 10.0
       ssl: true
-  prepper:
-=======
   processor:
->>>>>>> 48737b13
     - grok:
         break_on_match: false
         match:
