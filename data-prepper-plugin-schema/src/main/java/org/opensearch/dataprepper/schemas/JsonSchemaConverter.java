package org.opensearch.dataprepper.schemas;

import com.fasterxml.classmate.TypeBindings;
import com.fasterxml.classmate.types.ResolvedObjectType;
import com.fasterxml.jackson.annotation.JsonProperty;
import com.fasterxml.jackson.core.JsonProcessingException;
import com.fasterxml.jackson.databind.node.ObjectNode;
import com.github.victools.jsonschema.generator.FieldScope;
import com.github.victools.jsonschema.generator.Module;
import com.github.victools.jsonschema.generator.OptionPreset;
import com.github.victools.jsonschema.generator.SchemaGenerator;
import com.github.victools.jsonschema.generator.SchemaGeneratorConfig;
import com.github.victools.jsonschema.generator.SchemaGeneratorConfigBuilder;
import com.github.victools.jsonschema.generator.SchemaGeneratorConfigPart;
import com.github.victools.jsonschema.generator.SchemaGeneratorGeneralConfigPart;
import com.github.victools.jsonschema.generator.SchemaVersion;
<<<<<<< HEAD
import org.opensearch.dataprepper.model.annotations.AlsoRequires;

import java.util.Arrays;
=======
import org.opensearch.dataprepper.model.event.EventKey;
import org.opensearch.dataprepper.model.annotations.DataPrepperPlugin;
import org.opensearch.dataprepper.model.annotations.UsesDataPrepperPlugin;
import org.opensearch.dataprepper.plugin.PluginProvider;
import org.slf4j.Logger;
import org.slf4j.LoggerFactory;

import java.util.Collections;
>>>>>>> ec8e4bed
import java.util.List;
import java.util.Optional;
import java.util.stream.Collectors;

public class JsonSchemaConverter {
<<<<<<< HEAD
    static final String KEY_VALUE_PAIR_DELIMITER = ":";
=======
    private static final Logger LOG = LoggerFactory.getLogger(JsonSchemaConverter.class);
>>>>>>> ec8e4bed
    static final String DEPRECATED_SINCE_KEY = "deprecated";
    private final List<Module> jsonSchemaGeneratorModules;
    private final PluginProvider pluginProvider;

    public JsonSchemaConverter(final List<Module> jsonSchemaGeneratorModules, final PluginProvider pluginProvider) {
        this.jsonSchemaGeneratorModules = jsonSchemaGeneratorModules;
        this.pluginProvider = pluginProvider;
    }

    public ObjectNode convertIntoJsonSchema(
            final SchemaVersion schemaVersion, final OptionPreset optionPreset, final Class<?> clazz)
            throws JsonProcessingException {
        final SchemaGeneratorConfigBuilder configBuilder = new SchemaGeneratorConfigBuilder(
                schemaVersion, optionPreset);
        loadJsonSchemaGeneratorModules(configBuilder);
        final SchemaGeneratorConfigPart<FieldScope> scopeSchemaGeneratorConfigPart = configBuilder.forFields();
        overrideInstanceAttributeWithDeprecated(scopeSchemaGeneratorConfigPart);
        overrideTargetTypeWithUsesDataPrepperPlugin(scopeSchemaGeneratorConfigPart);
        resolveDefaultValueFromJsonProperty(scopeSchemaGeneratorConfigPart);
<<<<<<< HEAD
        resolveDependentRequiresFields(scopeSchemaGeneratorConfigPart);
=======
        overrideDataPrepperPluginTypeAttribute(configBuilder.forTypesInGeneral(), schemaVersion, optionPreset);
        resolveDataPrepperTypes(scopeSchemaGeneratorConfigPart);
>>>>>>> ec8e4bed

        final SchemaGeneratorConfig config = configBuilder.build();
        final SchemaGenerator generator = new SchemaGenerator(config);

        return generator.generateSchema(clazz);
    }

    private void loadJsonSchemaGeneratorModules(final SchemaGeneratorConfigBuilder configBuilder) {
        jsonSchemaGeneratorModules.forEach(configBuilder::with);
    }

    private void overrideInstanceAttributeWithDeprecated(
            final SchemaGeneratorConfigPart<FieldScope> scopeSchemaGeneratorConfigPart) {
        scopeSchemaGeneratorConfigPart.withInstanceAttributeOverride((node, field, context) -> {
            final Deprecated deprecatedAnnotation = field.getAnnotationConsideringFieldAndGetter(
                    Deprecated.class);
            if (deprecatedAnnotation != null) {
                node.put(DEPRECATED_SINCE_KEY, deprecatedAnnotation.since());
            }
        });
    }

    private void overrideTargetTypeWithUsesDataPrepperPlugin(
            final SchemaGeneratorConfigPart<FieldScope> scopeSchemaGeneratorConfigPart) {
        scopeSchemaGeneratorConfigPart.withTargetTypeOverridesResolver(field -> Optional
                .ofNullable(field.getAnnotationConsideringFieldAndGetterIfSupported(UsesDataPrepperPlugin.class))
                .map(usesDataPrepperPlugin ->
                        pluginProvider.findPluginClasses(usesDataPrepperPlugin.pluginType()).stream())
                .map(stream -> stream.map(specificSubtype -> field.getContext().resolve(specificSubtype)))
                .map(stream -> stream.collect(Collectors.toList()))
                .orElse(null));
    }

    private void overrideDataPrepperPluginTypeAttribute(
            final SchemaGeneratorGeneralConfigPart schemaGeneratorGeneralConfigPart,
            final SchemaVersion schemaVersion, final OptionPreset optionPreset) {
        schemaGeneratorGeneralConfigPart.withTypeAttributeOverride((node, scope, context) -> {
            final DataPrepperPlugin dataPrepperPlugin = scope.getType().getErasedType()
                    .getAnnotation(DataPrepperPlugin.class);
            if (dataPrepperPlugin != null) {
                final ObjectNode propertiesNode = node.putObject("properties");
                try {
                    final ObjectNode schemaNode = this.convertIntoJsonSchema(
                            schemaVersion, optionPreset, dataPrepperPlugin.pluginConfigurationType());
                    propertiesNode.set(dataPrepperPlugin.name(), schemaNode);
                } catch (JsonProcessingException e) {
                    LOG.error("Encountered error retrieving JSON schema for {}", dataPrepperPlugin.name(), e);
                    throw new RuntimeException(e);
                }
            }
        });
    }

    private void resolveDefaultValueFromJsonProperty(
            final SchemaGeneratorConfigPart<FieldScope> scopeSchemaGeneratorConfigPart) {
        scopeSchemaGeneratorConfigPart.withDefaultResolver(field -> {
            final JsonProperty annotation = field.getAnnotationConsideringFieldAndGetter(JsonProperty.class);
            return annotation == null || annotation.defaultValue().isEmpty() ? null : annotation.defaultValue();
        });
    }

<<<<<<< HEAD
    private void resolveDependentRequiresFields(
            final SchemaGeneratorConfigPart<FieldScope> scopeSchemaGeneratorConfigPart) {
        scopeSchemaGeneratorConfigPart.withDependentRequiresResolver(field -> Optional
                .ofNullable(field.getAnnotationConsideringFieldAndGetter(AlsoRequires.class))
                .map(alsoRequires -> Arrays.stream(alsoRequires.values())
                        .map(required -> {
                            final String property = required.name();
                            final String[] allowedValues = required.allowedValues();
                            if (allowedValues.length == 0) {
                                return property;
                            }
                            return property + KEY_VALUE_PAIR_DELIMITER + Arrays.toString(allowedValues);
                        })
                        .collect(Collectors.toList()))
                .orElse(null));
=======
    private void resolveDataPrepperTypes(final SchemaGeneratorConfigPart<FieldScope> scopeSchemaGeneratorConfigPart) {
        scopeSchemaGeneratorConfigPart.withTargetTypeOverridesResolver(field -> {
            if(field.getType().getErasedType().equals(EventKey.class)) {
                return Collections.singletonList(ResolvedObjectType.create(String.class, TypeBindings.emptyBindings(), null, null));
            }
            return Collections.singletonList(field.getType());
        });
>>>>>>> ec8e4bed
    }
}<|MERGE_RESOLUTION|>--- conflicted
+++ resolved
@@ -14,11 +14,7 @@
 import com.github.victools.jsonschema.generator.SchemaGeneratorConfigPart;
 import com.github.victools.jsonschema.generator.SchemaGeneratorGeneralConfigPart;
 import com.github.victools.jsonschema.generator.SchemaVersion;
-<<<<<<< HEAD
 import org.opensearch.dataprepper.model.annotations.AlsoRequires;
-
-import java.util.Arrays;
-=======
 import org.opensearch.dataprepper.model.event.EventKey;
 import org.opensearch.dataprepper.model.annotations.DataPrepperPlugin;
 import org.opensearch.dataprepper.model.annotations.UsesDataPrepperPlugin;
@@ -27,17 +23,14 @@
 import org.slf4j.LoggerFactory;
 
 import java.util.Collections;
->>>>>>> ec8e4bed
+import java.util.Arrays;
 import java.util.List;
 import java.util.Optional;
 import java.util.stream.Collectors;
 
 public class JsonSchemaConverter {
-<<<<<<< HEAD
+    private static final Logger LOG = LoggerFactory.getLogger(JsonSchemaConverter.class);
     static final String KEY_VALUE_PAIR_DELIMITER = ":";
-=======
-    private static final Logger LOG = LoggerFactory.getLogger(JsonSchemaConverter.class);
->>>>>>> ec8e4bed
     static final String DEPRECATED_SINCE_KEY = "deprecated";
     private final List<Module> jsonSchemaGeneratorModules;
     private final PluginProvider pluginProvider;
@@ -57,12 +50,9 @@
         overrideInstanceAttributeWithDeprecated(scopeSchemaGeneratorConfigPart);
         overrideTargetTypeWithUsesDataPrepperPlugin(scopeSchemaGeneratorConfigPart);
         resolveDefaultValueFromJsonProperty(scopeSchemaGeneratorConfigPart);
-<<<<<<< HEAD
         resolveDependentRequiresFields(scopeSchemaGeneratorConfigPart);
-=======
         overrideDataPrepperPluginTypeAttribute(configBuilder.forTypesInGeneral(), schemaVersion, optionPreset);
         resolveDataPrepperTypes(scopeSchemaGeneratorConfigPart);
->>>>>>> ec8e4bed
 
         final SchemaGeneratorConfig config = configBuilder.build();
         final SchemaGenerator generator = new SchemaGenerator(config);
@@ -124,7 +114,6 @@
         });
     }
 
-<<<<<<< HEAD
     private void resolveDependentRequiresFields(
             final SchemaGeneratorConfigPart<FieldScope> scopeSchemaGeneratorConfigPart) {
         scopeSchemaGeneratorConfigPart.withDependentRequiresResolver(field -> Optional
@@ -140,7 +129,8 @@
                         })
                         .collect(Collectors.toList()))
                 .orElse(null));
-=======
+    }
+
     private void resolveDataPrepperTypes(final SchemaGeneratorConfigPart<FieldScope> scopeSchemaGeneratorConfigPart) {
         scopeSchemaGeneratorConfigPart.withTargetTypeOverridesResolver(field -> {
             if(field.getType().getErasedType().equals(EventKey.class)) {
@@ -148,6 +138,5 @@
             }
             return Collections.singletonList(field.getType());
         });
->>>>>>> ec8e4bed
     }
 }