/*
 * Copyright OpenSearch Contributors
 * SPDX-License-Identifier: Apache-2.0
 */
package org.opensearch.dataprepper.plugins.codec.avro;

import com.fasterxml.jackson.databind.ObjectMapper;
import org.apache.avro.Schema;
import org.apache.avro.file.DataFileWriter;
import org.apache.avro.generic.GenericData;
import org.apache.avro.generic.GenericDatumWriter;
import org.apache.avro.generic.GenericRecord;
import org.apache.avro.io.DatumWriter;
import org.opensearch.dataprepper.model.annotations.DataPrepperPlugin;
import org.opensearch.dataprepper.model.annotations.DataPrepperPluginConstructor;
import org.opensearch.dataprepper.model.codec.OutputCodec;
import org.opensearch.dataprepper.model.event.Event;
import org.slf4j.Logger;
import org.slf4j.LoggerFactory;

import java.io.IOException;
import java.io.OutputStream;
import java.nio.charset.StandardCharsets;
import java.util.ArrayList;
import java.util.Arrays;
import java.util.List;
import java.util.Map;
import java.util.Objects;

/**
 * An implementation of {@link OutputCodec} which deserializes Data-Prepper events
 * and writes them to Output Stream as AVRO Data
 */
@DataPrepperPlugin(name = "avro", pluginType = OutputCodec.class, pluginConfigurationType = AvroOutputCodecConfig.class)
public class AvroOutputCodec implements OutputCodec {

    private static final List<String> nonComplexTypes = Arrays.asList("int", "long", "string", "float", "double", "bytes");
    private static final Logger LOG = LoggerFactory.getLogger(AvroOutputCodec.class);
    private static final ObjectMapper objectMapper = new ObjectMapper();
    private static final String AVRO = "avro";
    private static final String BASE_SCHEMA_STRING = "{\"type\":\"record\",\"name\":\"AvroRecords\",\"fields\":[";
    private static final String END_SCHEMA_STRING = "]}";

    private final AvroOutputCodecConfig config;
    private DataFileWriter<GenericRecord> dataFileWriter;

    private Schema schema;

    @DataPrepperPluginConstructor
    public AvroOutputCodec(final AvroOutputCodecConfig config) {
        Objects.requireNonNull(config);
        this.config = config;
    }

    @Override
    public void start(final OutputStream outputStream, final Event event, final String tagsTargetKey) throws IOException {
        Objects.requireNonNull(outputStream);
        if (config.getSchema() != null) {
            schema = parseSchema(config.getSchema());
        } else if (config.getFileLocation() != null) {
            schema = AvroSchemaParser.parseSchemaFromJsonFile(config.getFileLocation());
        } else if (config.getSchemaRegistryUrl() != null) {
            schema = parseSchema(AvroSchemaParserFromSchemaRegistry.getSchemaType(config.getSchemaRegistryUrl()));
        } else if (checkS3SchemaValidity()) {
            schema = AvroSchemaParserFromS3.parseSchema(config);
        }else {
            schema = buildInlineSchemaFromEvent(event, tagsTargetKey);
        }
        final DatumWriter<GenericRecord> datumWriter = new GenericDatumWriter<GenericRecord>(schema);
        dataFileWriter = new DataFileWriter<>(datumWriter);
        dataFileWriter.create(schema, outputStream);
    }

<<<<<<< HEAD
    @Override
    public void writeEvent(final Event event, final OutputStream outputStream, String tagsTargetKey) throws IOException {
        // TODO: write event data to the outputstream
=======
    public Schema buildInlineSchemaFromEvent(final Event event, final String tagsTargetKey) throws IOException {
        if(tagsTargetKey!=null){
            return parseSchema(buildSchemaStringFromEventMap(addTagsToEvent(event, tagsTargetKey).toMap(), false));
        }else{
            return parseSchema(buildSchemaStringFromEventMap(event.toMap(), false));
        }
    }

    private String buildSchemaStringFromEventMap(final Map<String, Object> eventData, boolean nestedRecordFlag) {
        final StringBuilder builder = new StringBuilder();
        int nestedRecordIndex=1;
        if(nestedRecordFlag==false){
            builder.append(BASE_SCHEMA_STRING);
        }else{
            builder.append("{\"type\":\"record\",\"name\":\""+"NestedRecord"+nestedRecordIndex+"\",\"fields\":[");
            nestedRecordIndex++;
        }
        String fields;
        int index = 0;
        for(final String key: eventData.keySet()){
            if(config.getExcludeKeys()==null){
                config.setExcludeKeys(new ArrayList<>());
            }
            if(config.getExcludeKeys().contains(key)){
                continue;
            }
            if(index == 0){
                if(!(eventData.get(key) instanceof Map)){
                    fields = "{\"name\":\""+key+"\",\"type\":\""+typeMapper(eventData.get(key))+"\"}";
                }
                else{
                    fields = "{\"name\":\""+key+"\",\"type\":"+typeMapper(eventData.get(key))+"}";
                }
            }
            else{
                if(!(eventData.get(key) instanceof Map)){
                    fields = ","+"{\"name\":\""+key+"\",\"type\":\""+typeMapper(eventData.get(key))+"\"}";
                }else{
                    fields = ","+"{\"name\":\""+key+"\",\"type\":"+typeMapper(eventData.get(key))+"}";
                }
            }
            builder.append(fields);
            index++;
        }
        builder.append(END_SCHEMA_STRING);
        return builder.toString();
    }

    private String typeMapper(final Object value) {
        if(value instanceof Integer || value.getClass().equals(int.class)){
            return "int";
        }else if(value instanceof Float || value.getClass().equals(float.class)){
            return "float";
        }else if(value instanceof Double || value.getClass().equals(double.class)){
            return "double";
        }else if(value instanceof Long || value.getClass().equals(long.class)){
            return "long";
        }else if(value instanceof Byte[]){
            return "bytes";
        }else if(value instanceof Map){
            return buildSchemaStringFromEventMap((Map<String, Object>) value, true);
        }
        else{
            return "string";
        }
>>>>>>> a19d71d1
    }

    @Override
    public void complete(final OutputStream outputStream) throws IOException {
        dataFileWriter.close();
        outputStream.close();
    }

    @Override
    public void writeEvent(final Event event, final OutputStream outputStream, final String tagsTargetKey) throws IOException {
        Objects.requireNonNull(event);
        if (tagsTargetKey != null) {
            final GenericRecord avroRecord = buildAvroRecord(schema, addTagsToEvent(event, tagsTargetKey).toMap());
            dataFileWriter.append(avroRecord);
        } else {
            final GenericRecord avroRecord = buildAvroRecord(schema, event.toMap());
            dataFileWriter.append(avroRecord);
        }
    }

    @Override
    public String getExtension() {
        return AVRO;
    }

    Schema parseSchema(final String schemaString) throws IOException {
        try {
            Objects.requireNonNull(schemaString);
            return new Schema.Parser().parse(schemaString);
        } catch (Exception e) {
            LOG.error("Unable to parse Schema from Schema String provided.");
            throw new IOException("Can't proceed without schema.");
        }
    }

    private GenericRecord buildAvroRecord(final Schema schema, final Map<String, Object> eventData) {
        final GenericRecord avroRecord = new GenericData.Record(schema);
        final boolean isExcludeKeyAvailable = !Objects.isNull(config.getExcludeKeys());
        for (final String key : eventData.keySet()) {
            if (isExcludeKeyAvailable && config.getExcludeKeys().contains(key)) {
                continue;
            }
            final Schema.Field field = schema.getField(key);
            final Object value = schemaMapper(field, eventData.get(key));
            avroRecord.put(key, value);
        }
        return avroRecord;
    }

    private Object schemaMapper(final Schema.Field field, final Object rawValue) {
        Object finalValue = null;
        final String fieldType = field.schema().getType().name().toLowerCase();
        if (nonComplexTypes.contains(fieldType)) {
            switch (fieldType) {
                case "string":
                    finalValue = rawValue.toString();
                    break;
                case "int":
                    finalValue = Integer.parseInt(rawValue.toString());
                    break;
                case "float":
                    finalValue = Float.parseFloat(rawValue.toString());
                    break;
                case "double":
                    finalValue = Double.parseDouble(rawValue.toString());
                    break;
                case "long":
                    finalValue = Long.parseLong(rawValue.toString());
                    break;
                case "bytes":
                    finalValue = rawValue.toString().getBytes(StandardCharsets.UTF_8);
                    break;
                default:
                    LOG.error("Unrecognised Field name : '{}' & type : '{}'", field.name(), fieldType);
                    break;
            }
        } else {
            if (fieldType.equals("record") && rawValue instanceof Map) {
                finalValue = buildAvroRecord(field.schema(), (Map<String, Object>) rawValue);
            } else if (fieldType.equals("array") && rawValue instanceof List) {
                GenericData.Array<String> avroArray =
                        new GenericData.Array<>(((List<String>) rawValue).size(), field.schema());
                for (String element : ((List<String>) rawValue)) {
                    avroArray.add(element);
                }
                finalValue = avroArray;
            }
        }
        return finalValue;
    }

    private boolean checkS3SchemaValidity() throws IOException {
        if (config.getBucketName() != null && config.getFileKey() != null && config.getRegion() != null) {
            return true;
        } else {
            return false;
        }
    }
}<|MERGE_RESOLUTION|>--- conflicted
+++ resolved
@@ -71,11 +71,6 @@
         dataFileWriter.create(schema, outputStream);
     }
 
-<<<<<<< HEAD
-    @Override
-    public void writeEvent(final Event event, final OutputStream outputStream, String tagsTargetKey) throws IOException {
-        // TODO: write event data to the outputstream
-=======
     public Schema buildInlineSchemaFromEvent(final Event event, final String tagsTargetKey) throws IOException {
         if(tagsTargetKey!=null){
             return parseSchema(buildSchemaStringFromEventMap(addTagsToEvent(event, tagsTargetKey).toMap(), false));
@@ -141,7 +136,6 @@
         else{
             return "string";
         }
->>>>>>> a19d71d1
     }
 
     @Override
