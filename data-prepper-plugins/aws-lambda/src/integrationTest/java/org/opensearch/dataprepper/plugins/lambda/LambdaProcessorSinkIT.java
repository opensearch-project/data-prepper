--- conflicted
+++ resolved
@@ -231,8 +231,6 @@
 
     }
 
-<<<<<<< HEAD
-=======
     private void setPrivateFields(final LambdaProcessor lambdaProcessor) throws Exception {
         setPrivateField(lambdaProcessor, "numberOfRecordsSuccessCounter", numberOfRecordsSuccessCounter);
         setPrivateField(lambdaProcessor, "numberOfRecordsFailedCounter", numberOfRecordsFailedCounter);
@@ -243,18 +241,13 @@
         setPrivateField(lambdaProcessor, "responsePayloadMetric", responsePayloadMetric);
     }
 
->>>>>>> 72fa4235
     @ParameterizedTest
     @ValueSource(ints = {11})
     public void testLambdaProcessorAndLambdaSink(int numRecords) throws Exception {
         when(invocationType.getAwsLambdaValue()).thenReturn(InvocationType.REQUEST_RESPONSE.getAwsLambdaValue());
         when(lambdaProcessorConfig.getResponseEventsMatch()).thenReturn(true);
         lambdaProcessor = createLambdaProcessor(lambdaProcessorConfig);
-<<<<<<< HEAD
-        setPrivateField(lambdaProcessor, "pluginMetrics", pluginMetrics);
-=======
         setPrivateFields(lambdaProcessor);
->>>>>>> 72fa4235
         List<Record<Event>> records = createRecords(numRecords);
 
         Collection<Record<Event>> results = lambdaProcessor.doExecute(records);
