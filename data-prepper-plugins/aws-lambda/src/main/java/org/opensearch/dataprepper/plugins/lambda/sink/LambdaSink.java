--- conflicted
+++ resolved
@@ -168,10 +168,6 @@
      * do a time-based flush.
      */
     @Override
-<<<<<<< HEAD
-    public void doOutput(final Collection<Record<Event>> records, final PipelineIf failurePipeline) {
-        if (records.isEmpty()) {
-=======
     public void shutdown() {
         // Flush the partial buffer if any leftover
         if (statefulBuffer.getEventCount() > 0) {
@@ -180,10 +176,8 @@
     }
 
     @Override
-    public void doOutput(final Collection<Record<Event>> records) {
-        if (!sinkInitialized) {
-            LOG.warn("LambdaSink doOutput called before initialization");
->>>>>>> ff6c621d
+    public void doOutput(final Collection<Record<Event>> records, final PipelineIf failurePipeline) {
+        if (records.isEmpty()) {
             return;
         }
         reentrantLock.lock();
