--- conflicted
+++ resolved
@@ -1,12 +1,9 @@
 
 dependencies {
     implementation 'software.amazon.awssdk:auth'
-<<<<<<< HEAD
+    implementation 'software.amazon.awssdk:apache-client'
     implementation 'org.apache.httpcomponents.client5:httpclient5:5.2'
     implementation 'com.amazonaws:aws-java-sdk-sts:1.12.395'
-=======
-    implementation 'software.amazon.awssdk:apache-client'
->>>>>>> cd194c16
 }
 
 test {
@@ -18,11 +15,7 @@
     violationRules {
         rule {
             limit {
-<<<<<<< HEAD
-                minimum = 0.1
-=======
                 minimum = 0.99
->>>>>>> cd194c16
             }
         }
     }
