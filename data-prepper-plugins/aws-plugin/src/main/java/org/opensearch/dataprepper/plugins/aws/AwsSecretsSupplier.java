/*
 * Copyright OpenSearch Contributors
 * SPDX-License-Identifier: Apache-2.0
 */

package org.opensearch.dataprepper.plugins.aws;

import com.fasterxml.jackson.core.JsonProcessingException;
import com.fasterxml.jackson.core.type.TypeReference;
import com.fasterxml.jackson.databind.ObjectMapper;
import org.slf4j.Logger;
import org.slf4j.LoggerFactory;
import software.amazon.awssdk.services.secretsmanager.SecretsManagerClient;
import software.amazon.awssdk.services.secretsmanager.model.GetSecretValueRequest;
import software.amazon.awssdk.services.secretsmanager.model.GetSecretValueResponse;

import java.util.Map;
import java.util.concurrent.ConcurrentMap;
import java.util.stream.Collectors;

public class AwsSecretsSupplier implements SecretsSupplier {
    private static final Logger LOG = LoggerFactory.getLogger(AwsSecretsSupplier.class);
    static final TypeReference<Map<String, String>> MAP_TYPE_REFERENCE = new TypeReference<>() {
    };

    private final SecretValueDecoder secretValueDecoder;
    private final ObjectMapper objectMapper;
    private final Map<String, AwsSecretManagerConfiguration> awsSecretManagerConfigurationMap;
    private final Map<String, SecretsManagerClient> secretsManagerClientMap;
    private final ConcurrentMap<String, Object> secretIdToValue;

    public AwsSecretsSupplier(
            final SecretValueDecoder secretValueDecoder,
            final AwsSecretPluginConfig awsSecretPluginConfig, final ObjectMapper objectMapper) {
        this.secretValueDecoder = secretValueDecoder;
        this.objectMapper = objectMapper;
        awsSecretManagerConfigurationMap = awsSecretPluginConfig
                .getAwsSecretManagerConfigurationMap();
        secretsManagerClientMap = toSecretsManagerClientMap(awsSecretPluginConfig);
        secretIdToValue = toSecretMap(awsSecretManagerConfigurationMap);
    }

    private ConcurrentMap<String, Object> toSecretMap(
            final Map<String, AwsSecretManagerConfiguration> awsSecretManagerConfigurationMap) {
        return secretsManagerClientMap.entrySet().stream()
                .collect(Collectors.toConcurrentMap(Map.Entry::getKey, entry -> {
                    final String secretConfigurationId = entry.getKey();
                    final AwsSecretManagerConfiguration awsSecretManagerConfiguration =
                            awsSecretManagerConfigurationMap.get(secretConfigurationId);
                    final SecretsManagerClient secretsManagerClient = entry.getValue();
                    return retrieveSecretsFromSecretManager(awsSecretManagerConfiguration, secretsManagerClient);
                }));
    }

    private Map<String, SecretsManagerClient> toSecretsManagerClientMap(
            final AwsSecretPluginConfig awsSecretPluginConfig) {
        return awsSecretPluginConfig.getAwsSecretManagerConfigurationMap().entrySet().stream()
                .collect(Collectors.toMap(Map.Entry::getKey, entry -> {
                    final AwsSecretManagerConfiguration awsSecretManagerConfiguration = entry.getValue();
                    return awsSecretManagerConfiguration.createSecretManagerClient();
                }));
    }

    @Override
    public Object retrieveValue(String secretId, String key) {
        if (!secretIdToValue.containsKey(secretId)) {
            throw new IllegalArgumentException(String.format("Unable to find secretId: %s", secretId));
        }
        final Object keyValuePairs = secretIdToValue.get(secretId);
        if (!(keyValuePairs instanceof Map)) {
            throw new IllegalArgumentException(String.format("The value under secretId: %s is not a valid json.",
                    secretId));
        }
        final Map<String, Object> keyValueMap = (Map<String, Object>) keyValuePairs;
        if (!keyValueMap.containsKey(key)) {
            throw new IllegalArgumentException(String.format("Unable to find the value of key: %s under secretId: %s",
                    key, secretId));
        }
        return keyValueMap.get(key);
    }

    @Override
    public Object retrieveValue(String secretId) {
        if (!secretIdToValue.containsKey(secretId)) {
            throw new IllegalArgumentException(String.format("Unable to find secretId: %s", secretId));
        }
        try {
            final Object secretValue = secretIdToValue.get(secretId);
            return secretValue instanceof Map ? objectMapper.writeValueAsString(secretValue) :
                    secretValue;
        } catch (JsonProcessingException e) {
            throw new IllegalArgumentException(String.format("Unable to read the value under secretId: %s as string.",
                    secretId));
        }
    }

    @Override
    public void refresh(String secretConfigId) {
        LOG.info("Retrieving latest secrets in aws:secrets:{}.", secretConfigId);
        secretIdToValue.compute(secretConfigId, (key, oldValue) -> {
            final AwsSecretManagerConfiguration awsSecretManagerConfiguration =
                    awsSecretManagerConfigurationMap.get(key);
            final SecretsManagerClient secretsManagerClient =
                    secretsManagerClientMap.get(key);
            return retrieveSecretsFromSecretManager(awsSecretManagerConfiguration, secretsManagerClient);
        });
        LOG.info("Finished retrieving latest secret in aws:secrets:{}.", secretConfigId);
    }

    private Object retrieveSecretsFromSecretManager(final AwsSecretManagerConfiguration awsSecretManagerConfiguration,
                                                    final SecretsManagerClient secretsManagerClient) {
        final GetSecretValueRequest getSecretValueRequest = awsSecretManagerConfiguration
                .createGetSecretValueRequest();
        final GetSecretValueResponse getSecretValueResponse;
        try {
            getSecretValueResponse = secretsManagerClient.getSecretValue(getSecretValueRequest);
        } catch (Exception e) {
            throw new RuntimeException(
                    String.format("Unable to retrieve secret: %s",
                            awsSecretManagerConfiguration.getAwsSecretId()), e);
        }

        try {
<<<<<<< HEAD
            return objectMapper.readValue(secretValueDecoder.decode(getSecretValueResponse), MAP_TYPE_REFERENCE);
        } catch (JsonProcessingException e) {
            return secretValueDecoder.decode(getSecretValueResponse);
=======
            return objectMapper.readValue(getSecretValueResponse.secretString(), MAP_TYPE_REFERENCE);
        } catch (JsonProcessingException e) {
            return getSecretValueResponse.secretString();
>>>>>>> eb46ee43
        }
    }
}<|MERGE_RESOLUTION|>--- conflicted
+++ resolved
@@ -121,15 +121,9 @@
         }
 
         try {
-<<<<<<< HEAD
-            return objectMapper.readValue(secretValueDecoder.decode(getSecretValueResponse), MAP_TYPE_REFERENCE);
-        } catch (JsonProcessingException e) {
-            return secretValueDecoder.decode(getSecretValueResponse);
-=======
             return objectMapper.readValue(getSecretValueResponse.secretString(), MAP_TYPE_REFERENCE);
         } catch (JsonProcessingException e) {
             return getSecretValueResponse.secretString();
->>>>>>> eb46ee43
         }
     }
 }