--- conflicted
+++ resolved
@@ -34,12 +34,12 @@
     }
 
     @Override
-<<<<<<< HEAD
     public Optional<Map<String, String>> getDefaultStsHeaderOverrides() {
         return Optional.ofNullable(credentialsProviderFactory.getDefaultStsHeaderOverrides());
-=======
+    }
+
+    @Override
     public Optional<String> getDefaultStsRoleArn() {
         return Optional.ofNullable(credentialsProviderFactory.getDefaultStsRoleArn());
->>>>>>> 14f53cd5
     }
 }