--- conflicted
+++ resolved
@@ -117,7 +117,6 @@
     }
 
     @Test
-<<<<<<< HEAD
     void getDefaultStsHeaderOverrides_returns_expected_headers() {
         final Map<String, String> headerOverrides = Map.of(
                 "header1", "value1",
@@ -142,13 +141,14 @@
         final Map<String, String> actualHeaderOverrides = credentialsProviderFactory.getDefaultStsHeaderOverrides();
 
         assertThat(actualHeaderOverrides, nullValue());
-=======
+    }
+
+    @Test
     void getDefaultStsRoleArn_returns_from_default_configuration() {
         final String roleArn = "arn:aws:iam::123456789012:role/test-role";
         when(defaultStsConfiguration.getAwsStsRoleArn()).thenReturn(roleArn);
 
         assertThat(createObjectUnderTest().getDefaultStsRoleArn(), equalTo(roleArn));
->>>>>>> 14f53cd5
     }
 
     private static List<Region> getRegions() {
