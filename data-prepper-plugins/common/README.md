--- conflicted
+++ resolved
@@ -11,13 +11,9 @@
 A source plugin to read input data from the specified file path. The file source creates a new Record for each line of data in the file.
 
 * `path` (String): absolute input data file path. It is required
-<<<<<<< HEAD
   
 * `write_timeout` (int): The amount of time to attempt writing a Record to the Buffer before timing out. Unit is milliseconds and default is `5,000`  
-  
-=======
 
->>>>>>> 515fa4d9
 * `format` (String): The format of each line of the file. Valid options are `json` or `plain`. Default is `plain`.
   <br></br>
     * `plain`: Reads plaintext data from files. Internally, a plain text line from a file will be given a key of `message` as shown below.
@@ -36,16 +32,10 @@
       { "key2": "val2" }
       { "key3": "val3" }
       ```
-            
-  
-<<<<<<< HEAD
-  
-* `type` (String): The Event type that will be stored in the metadata of the Event. Default is `event`. 
-=======
+      
 * `record_type` (String): The Event type that will be stored in the metadata of the Event. Default is `string`. 
 Temporarily, `type` can either be `event` or `string`. If you would like to use the file source for log analytics use cases like grok, 
   change this to `event`.
->>>>>>> 515fa4d9
 
 ## `file` (sink)
 
