/*
 * Copyright OpenSearch Contributors
 * SPDX-License-Identifier: Apache-2.0
 */

plugins {
    id 'java'
}


dependencies {
    implementation project(':data-prepper-api')
    implementation 'com.fasterxml.jackson.dataformat:jackson-dataformat-csv'
<<<<<<< HEAD
    testImplementation project(':data-prepper-plugins:log-generator-source')
    testImplementation project(':data-prepper-test-common')
=======
    implementation 'io.micrometer:micrometer-core'
>>>>>>> 67573857
}

test {
    useJUnitPlatform()
}<|MERGE_RESOLUTION|>--- conflicted
+++ resolved
@@ -11,12 +11,9 @@
 dependencies {
     implementation project(':data-prepper-api')
     implementation 'com.fasterxml.jackson.dataformat:jackson-dataformat-csv'
-<<<<<<< HEAD
+    implementation 'io.micrometer:micrometer-core'
     testImplementation project(':data-prepper-plugins:log-generator-source')
     testImplementation project(':data-prepper-test-common')
-=======
-    implementation 'io.micrometer:micrometer-core'
->>>>>>> 67573857
 }
 
 test {
