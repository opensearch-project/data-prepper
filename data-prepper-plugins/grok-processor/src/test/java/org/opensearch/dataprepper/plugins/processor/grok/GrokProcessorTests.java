/*
 * Copyright OpenSearch Contributors
 * SPDX-License-Identifier: Apache-2.0
 */

package org.opensearch.dataprepper.plugins.processor.grok;

import com.fasterxml.jackson.core.JsonProcessingException;
import com.fasterxml.jackson.core.type.TypeReference;
import com.fasterxml.jackson.databind.ObjectMapper;
import io.krakens.grok.api.Grok;
import io.krakens.grok.api.GrokCompiler;
import io.krakens.grok.api.Match;
import io.micrometer.core.instrument.Counter;
import io.micrometer.core.instrument.Timer;
import org.junit.jupiter.api.BeforeEach;
import org.junit.jupiter.api.Nested;
import org.junit.jupiter.api.Test;
import org.junit.jupiter.api.extension.ExtendWith;
import org.junit.jupiter.params.ParameterizedTest;
import org.junit.jupiter.params.provider.ValueSource;
import org.mockito.Mock;
import org.mockito.MockedStatic;
import org.mockito.junit.jupiter.MockitoExtension;
import org.opensearch.dataprepper.expression.ExpressionEvaluator;
import org.opensearch.dataprepper.metrics.PluginMetrics;
import org.opensearch.dataprepper.model.configuration.PluginSetting;
import org.opensearch.dataprepper.model.event.Event;
import org.opensearch.dataprepper.model.event.JacksonEvent;
import org.opensearch.dataprepper.model.record.Record;

import java.util.ArrayList;
import java.util.Arrays;
import java.util.Collections;
import java.util.HashMap;
import java.util.List;
import java.util.Map;
import java.util.UUID;
import java.util.concurrent.ExecutionException;
import java.util.concurrent.ExecutorService;
import java.util.concurrent.Future;
import java.util.concurrent.TimeUnit;
import java.util.concurrent.TimeoutException;

import static org.hamcrest.CoreMatchers.equalTo;
import static org.hamcrest.CoreMatchers.hasItem;
import static org.hamcrest.CoreMatchers.notNullValue;
import static org.hamcrest.MatcherAssert.assertThat;
<<<<<<< HEAD
import static org.hamcrest.Matchers.greaterThan;
=======
import static org.hamcrest.Matchers.greaterThanOrEqualTo;
>>>>>>> 42dd7159
import static org.hamcrest.Matchers.not;
import static org.mockito.ArgumentMatchers.anyBoolean;
import static org.mockito.ArgumentMatchers.eq;
import static org.mockito.Mockito.any;
import static org.mockito.Mockito.lenient;
import static org.mockito.Mockito.mockStatic;
import static org.mockito.Mockito.times;
import static org.mockito.Mockito.verify;
import static org.mockito.Mockito.verifyNoInteractions;
import static org.mockito.Mockito.verifyNoMoreInteractions;
import static org.mockito.Mockito.when;
import static org.opensearch.dataprepper.plugins.processor.grok.GrokProcessor.EXECUTOR_SERVICE_SHUTDOWN_TIMEOUT;
import static org.opensearch.dataprepper.plugins.processor.grok.GrokProcessorConfig.TOTAL_PATTERNS_ATTEMPTED_METADATA_KEY;
import static org.opensearch.dataprepper.plugins.processor.grok.GrokProcessorConfig.TOTAL_TIME_SPENT_IN_GROK_METADATA_KEY;
import static org.opensearch.dataprepper.test.matcher.MapEquals.isEqualWithoutTimestamp;


@ExtendWith(MockitoExtension.class)
public class GrokProcessorTests {
    private GrokProcessor grokProcessor;
    private static final ObjectMapper OBJECT_MAPPER = new ObjectMapper();
    private static final TypeReference<Map<String, Object>> MAP_TYPE_REFERENCE = new TypeReference<Map<String, Object>>() {};
    private String messageInput;

    @Mock
    private ExecutorService executorService;

    @Mock
    private Future task;

    @Mock
    private GrokCompiler grokCompiler;

    @Mock
    private Match match;

    @Mock
    private Grok grok;

    @Mock
    private Grok grokSecondMatch;

    @Mock
    private PluginMetrics pluginMetrics;

    @Mock
    private Counter grokProcessingMatchCounter;

    @Mock
    private Counter grokProcessingMismatchCounter;

    @Mock
    private Counter grokProcessingErrorsCounter;

    @Mock
    private Counter grokProcessingTimeoutsCounter;

    @Mock
    private Timer grokProcessingTime;

    @Mock
    private ExpressionEvaluator expressionEvaluator;

    private PluginSetting pluginSetting;
    private final String PLUGIN_NAME = "grok";
    private Map<String, Object> capture;
    private final Map<String, List<String>> matchConfig = new HashMap<>();

    @BeforeEach
    public void setup() throws TimeoutException, ExecutionException, InterruptedException {
        pluginSetting = getDefaultPluginSetting();
        pluginSetting.setPipelineName("grokPipeline");

        final List<String> matchPatterns = new ArrayList<>();
        matchPatterns.add("%{PATTERN1}");
        matchPatterns.add("%{PATTERN2}");
        matchConfig.put("message", matchPatterns);

        pluginSetting.getSettings().put(GrokProcessorConfig.MATCH, matchConfig);

        lenient().when(pluginMetrics.counter(GrokProcessor.GROK_PROCESSING_MATCH)).thenReturn(grokProcessingMatchCounter);
        lenient().when(pluginMetrics.counter(GrokProcessor.GROK_PROCESSING_MISMATCH)).thenReturn(grokProcessingMismatchCounter);
        lenient().when(pluginMetrics.counter(GrokProcessor.GROK_PROCESSING_TIMEOUTS)).thenReturn(grokProcessingTimeoutsCounter);
        lenient().when(pluginMetrics.counter(GrokProcessor.GROK_PROCESSING_ERRORS)).thenReturn(grokProcessingErrorsCounter);
        lenient().when(pluginMetrics.timer(GrokProcessor.GROK_PROCESSING_TIME)).thenReturn(grokProcessingTime);

        lenient().doAnswer(a -> {
            a.<Runnable>getArgument(0).run();
            return null;
        }).when(grokProcessingTime).record(any(Runnable.class));

        capture = new HashMap<>();

        messageInput = UUID.randomUUID().toString();

        lenient().when(grokCompiler.compile(eq(matchConfig.get("message").get(0)), anyBoolean())).thenReturn(grok);
        lenient().when(grokCompiler.compile(eq(matchConfig.get("message").get(1)), anyBoolean())).thenReturn(grokSecondMatch);

        lenient().when(grok.match(messageInput)).thenReturn(match);
        lenient().when(match.capture()).thenReturn(capture);
        lenient().when(executorService.submit(any(Runnable.class))).then(a -> {
            a.<Runnable>getArgument(0).run();
            return task;
        });
        lenient().when(task.get(GrokProcessorConfig.DEFAULT_TIMEOUT_MILLIS, TimeUnit.MILLISECONDS)).thenReturn(null);
    }

    private GrokProcessor createObjectUnderTest() {
        try (MockedStatic<PluginMetrics> pluginMetricsMockedStatic = mockStatic(PluginMetrics.class)) {
            pluginMetricsMockedStatic.when(() -> PluginMetrics.fromPluginSetting(pluginSetting)).thenReturn(pluginMetrics);
            return new GrokProcessor(pluginSetting, grokCompiler, executorService, expressionEvaluator);
        }
    }

    @Test
    public void testMatchMerge() throws JsonProcessingException, ExecutionException, InterruptedException, TimeoutException {
        pluginSetting.getSettings().put(GrokProcessorConfig.INCLUDE_PERFORMANCE_METADATA, false);

        grokProcessor = createObjectUnderTest();

        capture.put("key_capture_1", "value_capture_1");
        capture.put("key_capture_2", "value_capture_2");
        capture.put("key_capture_3", "value_capture_3");

        final Map<String, Object> testData = new HashMap();
        testData.put("message", messageInput);
        final Record<Event> record = buildRecordWithEvent(testData);

        final Map<String, Object> resultData = new HashMap<>();
        resultData.put("message", messageInput);
        resultData.put("key_capture_1", "value_capture_1");
        resultData.put("key_capture_2", "value_capture_2");
        resultData.put("key_capture_3", "value_capture_3");;

        final Record<Event> resultRecord = buildRecordWithEvent(resultData);

        final List<Record<Event>> grokkedRecords = (List<Record<Event>>) grokProcessor.doExecute(Collections.singletonList(record));

        assertThat(grokkedRecords.size(), equalTo(1));
        assertThat(grokkedRecords.get(0), notNullValue());
        assertThat(grokkedRecords.get(0).getData(), notNullValue());
        assertThat(grokkedRecords.get(0).getData().getMetadata(), notNullValue());
        assertThat(grokkedRecords.get(0).getData().getMetadata().getAttribute(TOTAL_PATTERNS_ATTEMPTED_METADATA_KEY), equalTo(null));
        assertThat(grokkedRecords.get(0).getData().getMetadata().getAttribute(TOTAL_TIME_SPENT_IN_GROK_METADATA_KEY), equalTo(null));
        assertRecordsAreEqual(grokkedRecords.get(0), resultRecord);

        verify(grokProcessingMatchCounter, times(1)).increment();
        verify(grokProcessingTime, times(1)).record(any(Runnable.class));
        verifyNoInteractions(grokProcessingErrorsCounter, grokProcessingMismatchCounter, grokProcessingTimeoutsCounter);
        verify(task).get(GrokProcessorConfig.DEFAULT_TIMEOUT_MILLIS, TimeUnit.MILLISECONDS);
        verifyNoMoreInteractions(task);
    }

    @Test
    public void testTarget() throws JsonProcessingException, ExecutionException, InterruptedException, TimeoutException {
        pluginSetting.getSettings().put(GrokProcessorConfig.TARGET_KEY, "test_target");
        grokProcessor = createObjectUnderTest();

        capture.put("key_capture_1", "value_capture_1");
        capture.put("key_capture_2", "value_capture_2");
        capture.put("key_capture_3", "value_capture_3");

        final Map<String, Object> testData = new HashMap();
        testData.put("message", messageInput);
        final Record<Event> record = buildRecordWithEvent(testData);

        final Map<String, Object> testTarget = new HashMap<>();
        testTarget.put("key_capture_1", "value_capture_1");
        testTarget.put("key_capture_2", "value_capture_2");
        testTarget.put("key_capture_3", "value_capture_3");

        final Map<String, Object> resultData = new HashMap<>();
        resultData.put("message", messageInput);
        resultData.put("test_target", testTarget);

        final Record<Event> resultRecord = buildRecordWithEvent(resultData);

        final List<Record<Event>> grokkedRecords = (List<Record<Event>>) grokProcessor.doExecute(Collections.singletonList(record));

        assertThat(grokkedRecords.size(), equalTo(1));
        assertThat(grokkedRecords.get(0), notNullValue());
        assertRecordsAreEqual(grokkedRecords.get(0), resultRecord);
        verify(grokProcessingMatchCounter, times(1)).increment();
        verify(grokProcessingTime, times(1)).record(any(Runnable.class));
        verifyNoInteractions(grokProcessingErrorsCounter, grokProcessingMismatchCounter, grokProcessingTimeoutsCounter);
        verify(task).get(GrokProcessorConfig.DEFAULT_TIMEOUT_MILLIS, TimeUnit.MILLISECONDS);
        verifyNoMoreInteractions(task);
    }

    @Test
    public void testOverwrite() throws JsonProcessingException {
        pluginSetting.getSettings().put(GrokProcessorConfig.KEYS_TO_OVERWRITE, Collections.singletonList("message"));
        grokProcessor = createObjectUnderTest();

        capture.put("key_capture_1", "value_capture_1");
        capture.put("key_capture_2", "value_capture_2");
        capture.put("key_capture_3", "value_capture_3");
        capture.put("message", "overwrite_the_original_message");

        final Map<String, Object> testData = new HashMap();
        testData.put("message", messageInput);
        final Record<Event> record = buildRecordWithEvent(testData);

        final Map<String, Object> resultData = new HashMap<>();
        resultData.put("message", "overwrite_the_original_message");
        resultData.put("key_capture_1", "value_capture_1");
        resultData.put("key_capture_2", "value_capture_2");
        resultData.put("key_capture_3", "value_capture_3");

        final Record<Event> resultRecord = buildRecordWithEvent(resultData);

        final List<Record<Event>> grokkedRecords = (List<Record<Event>>) grokProcessor.doExecute(Collections.singletonList(record));

        assertThat(grokkedRecords.size(), equalTo(1));
        assertThat(grokkedRecords.get(0), notNullValue());
        assertRecordsAreEqual(grokkedRecords.get(0), resultRecord);
        verify(grokProcessingMatchCounter, times(1)).increment();
        verify(grokProcessingTime, times(1)).record(any(Runnable.class));
        verifyNoInteractions(grokProcessingErrorsCounter, grokProcessingMismatchCounter, grokProcessingTimeoutsCounter);
    }

    @Test
    public void testMatchMergeCollisionStrings() throws JsonProcessingException, ExecutionException, InterruptedException, TimeoutException {
        grokProcessor = createObjectUnderTest();

        capture.put("key_capture_1", "value_capture_1");
        capture.put("key_capture_2", "value_capture_2");
        capture.put("key_capture_3", "value_capture_3");

        final Map<String, Object> testData = new HashMap();
        testData.put("message", messageInput);
        testData.put("key_capture_1", "value_capture_collision");
        final Record<Event> record = buildRecordWithEvent(testData);

        final Map<String, Object> resultData = new HashMap<>();
        resultData.put("message", messageInput);
        resultData.put("key_capture_1", Arrays.asList("value_capture_collision", "value_capture_1"));
        resultData.put("key_capture_2", "value_capture_2");
        resultData.put("key_capture_3", "value_capture_3");

        final Record<Event> resultRecord = buildRecordWithEvent(resultData);

        final List<Record<Event>> grokkedRecords = (List<Record<Event>>) grokProcessor.doExecute(Collections.singletonList(record));

        assertThat(grokkedRecords.size(), equalTo(1));
        assertThat(grokkedRecords.get(0), notNullValue());
        assertRecordsAreEqual(grokkedRecords.get(0), resultRecord);
        verify(grokProcessingMatchCounter, times(1)).increment();
        verify(grokProcessingTime, times(1)).record(any(Runnable.class));
        verifyNoInteractions(grokProcessingErrorsCounter, grokProcessingMismatchCounter, grokProcessingTimeoutsCounter);
    }

    @Test
    public void testMatchMergeCollisionInts() throws JsonProcessingException {
        grokProcessor = createObjectUnderTest();

        capture.put("key_capture_1", 20);
        capture.put("key_capture_2", "value_capture_2");
        capture.put("key_capture_3", "value_capture_3");

        final Map<String, Object> testData = new HashMap();
        testData.put("message", messageInput);
        testData.put("key_capture_1", 10);
        final Record<Event> record = buildRecordWithEvent(testData);

        final Map<String, Object> resultData = new HashMap<>();
        resultData.put("message", messageInput);
        resultData.put("key_capture_1", Arrays.asList(10, 20));
        resultData.put("key_capture_2", "value_capture_2");
        resultData.put("key_capture_3", "value_capture_3");

        final Record<Event> resultRecord = buildRecordWithEvent(resultData);

        final List<Record<Event>> grokkedRecords = (List<Record<Event>>) grokProcessor.doExecute(Collections.singletonList(record));

        assertThat(grokkedRecords.size(), equalTo(1));
        assertThat(grokkedRecords.get(0), notNullValue());
        assertRecordsAreEqual(grokkedRecords.get(0), resultRecord);
        verify(grokProcessingMatchCounter, times(1)).increment();
        verify(grokProcessingTime, times(1)).record(any(Runnable.class));
        verifyNoInteractions(grokProcessingErrorsCounter, grokProcessingMismatchCounter, grokProcessingTimeoutsCounter);
    }

    @Test
    public void testMatchMergeCollisionWithListMixedTypes() throws JsonProcessingException {
        grokProcessor = createObjectUnderTest();

        List<Object> captureListValues = new ArrayList<>();
        captureListValues.add("30");
        captureListValues.add(40);
        captureListValues.add(null);

        capture.put("key_capture_1", captureListValues);
        capture.put("key_capture_2", "value_capture_2");
        capture.put("key_capture_3", "value_capture_3");

        final Map<String, Object> testData = new HashMap();
        testData.put("message", messageInput);
        testData.put("key_capture_1", Arrays.asList(10, 20));
        final Record<Event> record = buildRecordWithEvent(testData);

        final Map<String, Object> resultData = new HashMap<>();
        resultData.put("message", messageInput);
        resultData.put("key_capture_1", Arrays.asList(10, 20, "30", 40, null));
        resultData.put("key_capture_2", "value_capture_2");
        resultData.put("key_capture_3", "value_capture_3");

        final Record<Event> resultRecord = buildRecordWithEvent(resultData);

        final List<Record<Event>> grokkedRecords = (List<Record<Event>>) grokProcessor.doExecute(Collections.singletonList(record));

        assertThat(grokkedRecords.size(), equalTo(1));
        assertThat(grokkedRecords.get(0), notNullValue());
        assertRecordsAreEqual(grokkedRecords.get(0), resultRecord);
        verify(grokProcessingMatchCounter, times(1)).increment();
        verify(grokProcessingTime, times(1)).record(any(Runnable.class));
        verifyNoInteractions(grokProcessingErrorsCounter, grokProcessingMismatchCounter, grokProcessingTimeoutsCounter);
    }

    @Test
    public void testMatchMergeCollisionWithNullValue() throws JsonProcessingException {
        grokProcessor = createObjectUnderTest();

        capture.put("key_capture_1", "value_capture_1");
        capture.put("key_capture_2", "value_capture_2");
        capture.put("key_capture_3", "value_capture_3");

        final Map<String, Object> testData = new HashMap();
        testData.put("message", messageInput);
        testData.put("key_capture_1", null);
        final Record<Event> record = buildRecordWithEvent(testData);

        final Map<String, Object> resultData = new HashMap<>();
        resultData.put("message", messageInput);
        resultData.put("key_capture_1", Arrays.asList(null, "value_capture_1"));
        resultData.put("key_capture_2", "value_capture_2");
        resultData.put("key_capture_3", "value_capture_3");

        final Record<Event> resultRecord = buildRecordWithEvent(resultData);

        final List<Record<Event>> grokkedRecords = (List<Record<Event>>) grokProcessor.doExecute(Collections.singletonList(record));

        assertThat(grokkedRecords.size(), equalTo(1));
        assertThat(grokkedRecords.get(0), notNullValue());
        assertRecordsAreEqual(grokkedRecords.get(0), resultRecord);
        verify(grokProcessingMatchCounter, times(1)).increment();
        verify(grokProcessingTime, times(1)).record(any(Runnable.class));
        verifyNoInteractions(grokProcessingErrorsCounter, grokProcessingMismatchCounter, grokProcessingTimeoutsCounter);
    }

    @Test
    public void testThatTimeoutExceptionIsCaughtAndProcessingContinues() throws JsonProcessingException, TimeoutException, ExecutionException, InterruptedException {
        when(task.get(GrokProcessorConfig.DEFAULT_TIMEOUT_MILLIS, TimeUnit.MILLISECONDS)).thenThrow(TimeoutException.class);

        grokProcessor = createObjectUnderTest();

        capture.put("key_capture_1", "value_capture_1");
        capture.put("key_capture_2", "value_capture_2");
        capture.put("key_capture_3", "value_capture_3");

        final Map<String, Object> testData = new HashMap();
        testData.put("message", messageInput);
        final Record<Event> record = buildRecordWithEvent(testData);

        final List<Record<Event>> grokkedRecords = (List<Record<Event>>) grokProcessor.doExecute(Collections.singletonList(record));

        assertThat(grokkedRecords.size(), equalTo(1));
        assertThat(grokkedRecords.get(0), notNullValue());
        assertRecordsAreEqual(grokkedRecords.get(0), record);
        verify(task).cancel(true);
        verify(grokProcessingTimeoutsCounter, times(1)).increment();
        verify(grokProcessingTime, times(1)).record(any(Runnable.class));
    }

    @Test
    public void testThatProcessingWithTimeoutMillisOfZeroDoesNotInteractWithExecutorServiceAndReturnsCorrectResult() throws JsonProcessingException {
        pluginSetting.getSettings().put(GrokProcessorConfig.TIMEOUT_MILLIS, 0);
        grokProcessor = createObjectUnderTest();

        capture.put("key_capture_1", "value_capture_1");
        capture.put("key_capture_2", "value_capture_2");
        capture.put("key_capture_3", "value_capture_3");

        final Map<String, Object> testData = new HashMap();
        testData.put("message", messageInput);

        final Record<Event> record = buildRecordWithEvent(testData);

        final Map<String, Object> resultData = new HashMap<>();
        resultData.put("message", messageInput);
        resultData.put("key_capture_1", "value_capture_1");
        resultData.put("key_capture_2", "value_capture_2");
        resultData.put("key_capture_3", "value_capture_3");

        final Record<Event> resultRecord = buildRecordWithEvent(resultData);

        final List<Record<Event>> grokkedRecords = (List<Record<Event>>) grokProcessor.doExecute(Collections.singletonList(record));
        verifyNoInteractions(executorService);
        assertThat(grokkedRecords.size(), equalTo(1));
        assertThat(grokkedRecords.get(0), notNullValue());
        assertRecordsAreEqual(grokkedRecords.get(0), resultRecord);
        verify(grokProcessingMatchCounter, times(1)).increment();
        verify(grokProcessingTime, times(1)).record(any(Runnable.class));
        verifyNoInteractions(grokProcessingErrorsCounter, grokProcessingMismatchCounter, grokProcessingTimeoutsCounter);
    }


    @Test
    public void testPrepareForShutdown() {
        grokProcessor = createObjectUnderTest();
        grokProcessor.prepareForShutdown();
    }

    @Test
    public void testShutdown_Successful() throws InterruptedException {
        grokProcessor = createObjectUnderTest();
        lenient().when(executorService.awaitTermination(eq(EXECUTOR_SERVICE_SHUTDOWN_TIMEOUT), eq(TimeUnit.MILLISECONDS))).thenReturn(true);

        grokProcessor.shutdown();
        verify(executorService).shutdown();
        verify(executorService).awaitTermination(eq(EXECUTOR_SERVICE_SHUTDOWN_TIMEOUT), eq(TimeUnit.MILLISECONDS));
    }

    @Test
    public void testShutdown_Timeout() throws InterruptedException {
        grokProcessor = createObjectUnderTest();
        lenient().when(executorService.awaitTermination(eq(EXECUTOR_SERVICE_SHUTDOWN_TIMEOUT), eq(TimeUnit.MILLISECONDS))).thenReturn(false);

        grokProcessor.shutdown();
        verify(executorService).shutdown();
        verify(executorService).awaitTermination(eq(EXECUTOR_SERVICE_SHUTDOWN_TIMEOUT), eq(TimeUnit.MILLISECONDS));
        verify(executorService).shutdownNow();
    }

    @Test
    public void testShutdown_InterruptedException() throws InterruptedException {
        grokProcessor = createObjectUnderTest();
        lenient().when(executorService.awaitTermination(eq(EXECUTOR_SERVICE_SHUTDOWN_TIMEOUT), eq(TimeUnit.MILLISECONDS)))
                .thenThrow(new InterruptedException());

        grokProcessor.shutdown();
        verify(executorService).shutdown();
        verify(executorService).awaitTermination(eq(EXECUTOR_SERVICE_SHUTDOWN_TIMEOUT), eq(TimeUnit.MILLISECONDS));
        verify(executorService).shutdownNow();
    }

    @Nested
    class WithMultipleMatches {
        @Mock
        private Match secondMatch;

        private Map<String, Object> secondCapture;

        @BeforeEach
        public void setup() {
            secondCapture = new HashMap<>();
        }

        @Test
        public void testNoCaptures() throws JsonProcessingException {
            grokProcessor = createObjectUnderTest();

            lenient().when(grokSecondMatch.match(messageInput)).thenReturn(secondMatch);
            lenient().when(secondMatch.capture()).thenReturn(secondCapture);

            final Map<String, Object> testData = new HashMap();
            testData.put("message", messageInput);
            final Record<Event> record = buildRecordWithEvent(testData);

            final List<Record<Event>> grokkedRecords = (List<Record<Event>>) grokProcessor.doExecute(Collections.singletonList(record));

            assertThat(grokkedRecords.size(), equalTo(1));
            assertThat(grokkedRecords.get(0), notNullValue());
            assertRecordsAreEqual(grokkedRecords.get(0), record);
            verify(grokProcessingMismatchCounter, times(1)).increment();
            verify(grokProcessingTime, times(1)).record(any(Runnable.class));
            verifyNoInteractions(grokProcessingErrorsCounter, grokProcessingMatchCounter, grokProcessingTimeoutsCounter);
        }

        @Test
        public void testMatchOnSecondPattern() throws JsonProcessingException {
            pluginSetting.getSettings().put(GrokProcessorConfig.INCLUDE_PERFORMANCE_METADATA, true);

            when(match.capture()).thenReturn(Collections.emptyMap());
            when(grokSecondMatch.match(messageInput)).thenReturn(secondMatch);
            when(secondMatch.capture()).thenReturn(capture);

            grokProcessor = createObjectUnderTest();

            final Map<String, Object> testData = new HashMap();
            testData.put("message", messageInput);
            final Record<Event> record = buildRecordWithEvent(testData);

            final List<Record<Event>> grokkedRecords = (List<Record<Event>>) grokProcessor.doExecute(Collections.singletonList(record));

            assertThat(grokkedRecords.size(), equalTo(1));
            assertThat(grokkedRecords.get(0), notNullValue());
            assertThat(grokkedRecords.get(0).getData(), notNullValue());
            assertThat(grokkedRecords.get(0).getData().getMetadata(), notNullValue());
            assertThat(grokkedRecords.get(0).getData().getMetadata().getAttribute(TOTAL_PATTERNS_ATTEMPTED_METADATA_KEY), equalTo(2));
<<<<<<< HEAD
            assertThat((Long) grokkedRecords.get(0).getData().getMetadata().getAttribute(TOTAL_TIME_SPENT_IN_GROK_METADATA_KEY), greaterThan(0L));
=======
            assertThat((Long) grokkedRecords.get(0).getData().getMetadata().getAttribute(TOTAL_TIME_SPENT_IN_GROK_METADATA_KEY), greaterThanOrEqualTo(0L));
>>>>>>> 42dd7159
            assertRecordsAreEqual(grokkedRecords.get(0), record);
            verify(grokProcessingMismatchCounter, times(1)).increment();
            verify(grokProcessingTime, times(1)).record(any(Runnable.class));
            verifyNoInteractions(grokProcessingErrorsCounter, grokProcessingMatchCounter, grokProcessingTimeoutsCounter);
        }

        @Test
        public void testMatchOnSecondPatternWithExistingMetadataForTotalPatternMatches() throws JsonProcessingException {
            pluginSetting.getSettings().put(GrokProcessorConfig.INCLUDE_PERFORMANCE_METADATA, true);

            when(match.capture()).thenReturn(Collections.emptyMap());
            when(grokSecondMatch.match(messageInput)).thenReturn(secondMatch);
            when(secondMatch.capture()).thenReturn(capture);

            grokProcessor = createObjectUnderTest();

            final Map<String, Object> testData = new HashMap();
            testData.put("message", messageInput);
            final Record<Event> record = buildRecordWithEvent(testData);

            record.getData().getMetadata().setAttribute(TOTAL_PATTERNS_ATTEMPTED_METADATA_KEY, 1);
            record.getData().getMetadata().setAttribute(TOTAL_TIME_SPENT_IN_GROK_METADATA_KEY, 300L);

            final List<Record<Event>> grokkedRecords = (List<Record<Event>>) grokProcessor.doExecute(Collections.singletonList(record));

            assertThat(grokkedRecords.size(), equalTo(1));
            assertThat(grokkedRecords.get(0), notNullValue());
            assertThat(grokkedRecords.get(0).getData(), notNullValue());
            assertThat(grokkedRecords.get(0).getData().getMetadata(), notNullValue());
            assertThat(grokkedRecords.get(0).getData().getMetadata().getAttribute(TOTAL_PATTERNS_ATTEMPTED_METADATA_KEY), equalTo(3));
<<<<<<< HEAD
            assertThat((Long) grokkedRecords.get(0).getData().getMetadata().getAttribute(TOTAL_TIME_SPENT_IN_GROK_METADATA_KEY), greaterThan(300L));
=======
            assertThat((Long) grokkedRecords.get(0).getData().getMetadata().getAttribute(TOTAL_TIME_SPENT_IN_GROK_METADATA_KEY), greaterThanOrEqualTo(300L));
>>>>>>> 42dd7159
            assertRecordsAreEqual(grokkedRecords.get(0), record);
            verify(grokProcessingMismatchCounter, times(1)).increment();
            verify(grokProcessingTime, times(1)).record(any(Runnable.class));
            verifyNoInteractions(grokProcessingErrorsCounter, grokProcessingMatchCounter, grokProcessingTimeoutsCounter);
        }

        @Nested
        class WithTags {
            private String tagOnMatchFailure1;
            private String tagOnMatchFailure2;
            private String tagOnTimeout1;
            private String tagOnTimeout2;

            @BeforeEach
            void setUp() {
                tagOnMatchFailure1 = UUID.randomUUID().toString();
                tagOnMatchFailure2 = UUID.randomUUID().toString();
                tagOnTimeout1 = UUID.randomUUID().toString();
                tagOnTimeout2 = UUID.randomUUID().toString();
                pluginSetting.getSettings().put(GrokProcessorConfig.TAGS_ON_MATCH_FAILURE, List.of(tagOnMatchFailure1, tagOnMatchFailure2));
                pluginSetting.getSettings().put(GrokProcessorConfig.TAGS_ON_TIMEOUT, List.of(tagOnTimeout1, tagOnTimeout2));
            }

            @Test
            public void testNoCapturesWithTag() throws JsonProcessingException {
                grokProcessor = createObjectUnderTest();
                lenient().when(grokSecondMatch.match(messageInput)).thenReturn(secondMatch);
                lenient().when(secondMatch.capture()).thenReturn(secondCapture);

                final Map<String, Object> testData = new HashMap();
                testData.put("message", messageInput);
                final Record<Event> record = buildRecordWithEvent(testData);

                final List<Record<Event>> grokkedRecords = (List<Record<Event>>) grokProcessor.doExecute(Collections.singletonList(record));

                assertThat(grokkedRecords.size(), equalTo(1));
                assertThat(grokkedRecords.get(0), notNullValue());
                assertRecordsAreEqual(grokkedRecords.get(0), record);
                assertThat(record.getData().getMetadata().getTags(), hasItem(tagOnMatchFailure1));
                assertThat(record.getData().getMetadata().getTags(), hasItem(tagOnMatchFailure2));
                assertThat(record.getData().getMetadata().getTags(), not(hasItem(tagOnTimeout1)));
                assertThat(record.getData().getMetadata().getTags(), not(hasItem(tagOnTimeout2)));
                verify(grokProcessingMismatchCounter, times(1)).increment();
                verify(grokProcessingTime, times(1)).record(any(Runnable.class));
                verifyNoInteractions(grokProcessingErrorsCounter, grokProcessingMatchCounter, grokProcessingTimeoutsCounter);
            }

            @Test
            public void timeout_exception_tags_the_event() throws JsonProcessingException, TimeoutException, ExecutionException, InterruptedException {
                when(task.get(GrokProcessorConfig.DEFAULT_TIMEOUT_MILLIS, TimeUnit.MILLISECONDS)).thenThrow(TimeoutException.class);

                grokProcessor = createObjectUnderTest();

                capture.put("key_capture_1", "value_capture_1");
                capture.put("key_capture_2", "value_capture_2");
                capture.put("key_capture_3", "value_capture_3");

                final Map<String, Object> testData = new HashMap();
                testData.put("message", messageInput);
                final Record<Event> record = buildRecordWithEvent(testData);

                final List<Record<Event>> grokkedRecords = (List<Record<Event>>) grokProcessor.doExecute(Collections.singletonList(record));

                assertThat(grokkedRecords.size(), equalTo(1));
                assertThat(grokkedRecords.get(0), notNullValue());
                assertRecordsAreEqual(grokkedRecords.get(0), record);
                assertThat(record.getData().getMetadata().getTags(), hasItem(tagOnTimeout1));
                assertThat(record.getData().getMetadata().getTags(), hasItem(tagOnTimeout2));
                assertThat(record.getData().getMetadata().getTags(), not(hasItem(tagOnMatchFailure1)));
                assertThat(record.getData().getMetadata().getTags(), not(hasItem(tagOnMatchFailure2)));
                verify(grokProcessingTimeoutsCounter, times(1)).increment();
                verify(grokProcessingTime, times(1)).record(any(Runnable.class));
                verifyNoInteractions(grokProcessingErrorsCounter, grokProcessingMismatchCounter);
            }

            @ParameterizedTest
            @ValueSource(classes = {ExecutionException.class, InterruptedException.class, RuntimeException.class})
            public void execution_exception_tags_the_event(Class<Exception> exceptionClass) throws JsonProcessingException, TimeoutException, ExecutionException, InterruptedException {
                when(task.get(GrokProcessorConfig.DEFAULT_TIMEOUT_MILLIS, TimeUnit.MILLISECONDS)).thenThrow(exceptionClass);

                grokProcessor = createObjectUnderTest();

                capture.put("key_capture_1", "value_capture_1");
                capture.put("key_capture_2", "value_capture_2");
                capture.put("key_capture_3", "value_capture_3");

                final Map<String, Object> testData = new HashMap();
                testData.put("message", messageInput);
                final Record<Event> record = buildRecordWithEvent(testData);

                final List<Record<Event>> grokkedRecords = (List<Record<Event>>) grokProcessor.doExecute(Collections.singletonList(record));

                assertThat(grokkedRecords.size(), equalTo(1));
                assertThat(grokkedRecords.get(0), notNullValue());
                assertRecordsAreEqual(grokkedRecords.get(0), record);
                assertThat(record.getData().getMetadata().getTags(), hasItem(tagOnMatchFailure1));
                assertThat(record.getData().getMetadata().getTags(), hasItem(tagOnMatchFailure2));
                verify(grokProcessingErrorsCounter, times(1)).increment();
                verify(grokProcessingTime, times(1)).record(any(Runnable.class));
                verifyNoInteractions(grokProcessingTimeoutsCounter, grokProcessingMismatchCounter);
            }
        }

        @Test
        public void testBreakOnMatchTrue() throws JsonProcessingException {
            grokProcessor = createObjectUnderTest();

            lenient().when(grokSecondMatch.match(messageInput)).thenReturn(secondMatch);
            lenient().when(secondMatch.capture()).thenReturn(secondCapture);

            capture.put("key_capture_1", "value_capture_1");
            capture.put("key_capture_2", "value_capture_2");
            capture.put("key_capture_3", "value_capture_3");

            secondCapture.put("key_secondCapture", "value_capture2");

            final Map<String, Object> testData = new HashMap();
            testData.put("message", messageInput);
            final Record<Event> record = buildRecordWithEvent(testData);

            final Map<String, Object> resultData = new HashMap<>();
            resultData.put("message", messageInput);
            resultData.put("key_capture_1", "value_capture_1");
            resultData.put("key_capture_2", "value_capture_2");
            resultData.put("key_capture_3", "value_capture_3");

            final Record<Event> resultRecord = buildRecordWithEvent(resultData);

            final List<Record<Event>> grokkedRecords = (List<Record<Event>>) grokProcessor.doExecute(Collections.singletonList(record));

            verifyNoInteractions(grokSecondMatch, secondMatch);
            assertThat(grokkedRecords.size(), equalTo(1));
            assertThat(grokkedRecords.get(0), notNullValue());
            assertRecordsAreEqual(grokkedRecords.get(0), resultRecord);
            verify(grokProcessingMatchCounter, times(1)).increment();
            verify(grokProcessingTime, times(1)).record(any(Runnable.class));
            verifyNoInteractions(grokProcessingErrorsCounter, grokProcessingMismatchCounter, grokProcessingTimeoutsCounter);
        }

        @Test
        public void testBreakOnMatchFalse() throws JsonProcessingException {
            pluginSetting.getSettings().put(GrokProcessorConfig.BREAK_ON_MATCH, false);
            grokProcessor = createObjectUnderTest();

            when(grokSecondMatch.match(messageInput)).thenReturn(secondMatch);
            when(secondMatch.capture()).thenReturn(secondCapture);

            capture.put("key_capture_1", "value_capture_1");
            capture.put("key_capture_2", "value_capture_2");
            capture.put("key_capture_3", "value_capture_3");

            secondCapture.put("key_secondCapture", "value_secondCapture");

            final Map<String, Object> testData = new HashMap();
            testData.put("message", messageInput);
            final Record<Event> record = buildRecordWithEvent(testData);

            final Map<String, Object> resultData = new HashMap<>();
            resultData.put("message", messageInput);
            resultData.put("key_capture_1", "value_capture_1");
            resultData.put("key_capture_2", "value_capture_2");
            resultData.put("key_secondCapture", "value_secondCapture");
            resultData.put("key_capture_3", "value_capture_3");

            final Record<Event> resultRecord = buildRecordWithEvent(resultData);

            final List<Record<Event>> grokkedRecords = (List<Record<Event>>) grokProcessor.doExecute(Collections.singletonList(record));

            assertThat(grokkedRecords.size(), equalTo(1));
            assertThat(grokkedRecords.get(0), notNullValue());
            assertRecordsAreEqual(grokkedRecords.get(0), resultRecord);
            verify(grokProcessingMatchCounter, times(1)).increment();
            verify(grokProcessingTime, times(1)).record(any(Runnable.class));
            verifyNoInteractions(grokProcessingErrorsCounter, grokProcessingMismatchCounter, grokProcessingTimeoutsCounter);
        }
    }

    private PluginSetting getDefaultPluginSetting() {

        return completePluginSettingForGrokProcessor(
                GrokProcessorConfig.DEFAULT_BREAK_ON_MATCH,
                GrokProcessorConfig.DEFAULT_KEEP_EMPTY_CAPTURES,
                matchConfig,
                GrokProcessorConfig.DEFAULT_NAMED_CAPTURES_ONLY,
                Collections.emptyList(),
                Collections.emptyList(),
                GrokProcessorConfig.DEFAULT_PATTERNS_FILES_GLOB,
                Collections.emptyMap(),
                GrokProcessorConfig.DEFAULT_TIMEOUT_MILLIS,
                GrokProcessorConfig.DEFAULT_TARGET_KEY,
                null);
    }

    @Test
    public void testNoGrok_when_GrokWhen_returns_false() throws JsonProcessingException {
        final String grokWhen = UUID.randomUUID().toString();
        pluginSetting.getSettings().put(GrokProcessorConfig.GROK_WHEN, grokWhen);
        grokProcessor = createObjectUnderTest();

        capture.put("key_capture_1", "value_capture_1");
        capture.put("key_capture_2", "value_capture_2");
        capture.put("key_capture_3", "value_capture_3");

        final Map<String, Object> testData = new HashMap();
        testData.put("message", messageInput);
        final Record<Event> record = buildRecordWithEvent(testData);

        when(expressionEvaluator.evaluateConditional(grokWhen, record.getData())).thenReturn(false);

        final List<Record<Event>> grokkedRecords = (List<Record<Event>>) grokProcessor.doExecute(Collections.singletonList(record));

        assertThat(grokkedRecords.size(), equalTo(1));
        assertThat(grokkedRecords.get(0), notNullValue());
        assertRecordsAreEqual(grokkedRecords.get(0), record);
        verifyNoInteractions(grok, grokSecondMatch);
    }

    private PluginSetting completePluginSettingForGrokProcessor(final boolean breakOnMatch,
                                                              final boolean keepEmptyCaptures,
                                                              final Map<String, List<String>> match,
                                                              final boolean namedCapturesOnly,
                                                              final List<String> keysToOverwrite,
                                                              final List<String> patternsDirectories,
                                                              final String patternsFilesGlob,
                                                              final Map<String, String> patternDefinitions,
                                                              final int timeoutMillis,
                                                              final String targetKey,
                                                              final String grokWhen) {
        final Map<String, Object> settings = new HashMap<>();
        settings.put(GrokProcessorConfig.BREAK_ON_MATCH, breakOnMatch);
        settings.put(GrokProcessorConfig.NAMED_CAPTURES_ONLY, namedCapturesOnly);
        settings.put(GrokProcessorConfig.MATCH, match);
        settings.put(GrokProcessorConfig.KEEP_EMPTY_CAPTURES, keepEmptyCaptures);
        settings.put(GrokProcessorConfig.KEYS_TO_OVERWRITE, keysToOverwrite);
        settings.put(GrokProcessorConfig.PATTERNS_DIRECTORIES, patternsDirectories);
        settings.put(GrokProcessorConfig.PATTERN_DEFINITIONS, patternDefinitions);
        settings.put(GrokProcessorConfig.PATTERNS_FILES_GLOB, patternsFilesGlob);
        settings.put(GrokProcessorConfig.TIMEOUT_MILLIS, timeoutMillis);
        settings.put(GrokProcessorConfig.TARGET_KEY, targetKey);
        settings.put(GrokProcessorConfig.GROK_WHEN, grokWhen);

        return new PluginSetting(PLUGIN_NAME, settings);
    }

     private void assertRecordsAreEqual(final Record<Event> first, final Record<Event> second) throws JsonProcessingException {
        final Map<String, Object> recordMapFirst = OBJECT_MAPPER.readValue(first.getData().toJsonString(), MAP_TYPE_REFERENCE);
        final Map<String, Object> recordMapSecond = OBJECT_MAPPER.readValue(second.getData().toJsonString(), MAP_TYPE_REFERENCE);

        assertThat(recordMapFirst, isEqualWithoutTimestamp(recordMapSecond));
    }

    static Record<Event> buildRecordWithEvent(final Map<String, Object> data) {
        return new Record<>(JacksonEvent.builder()
                .withData(data)
                .withEventType("event")
                .build());
    }
}<|MERGE_RESOLUTION|>--- conflicted
+++ resolved
@@ -46,11 +46,7 @@
 import static org.hamcrest.CoreMatchers.hasItem;
 import static org.hamcrest.CoreMatchers.notNullValue;
 import static org.hamcrest.MatcherAssert.assertThat;
-<<<<<<< HEAD
-import static org.hamcrest.Matchers.greaterThan;
-=======
 import static org.hamcrest.Matchers.greaterThanOrEqualTo;
->>>>>>> 42dd7159
 import static org.hamcrest.Matchers.not;
 import static org.mockito.ArgumentMatchers.anyBoolean;
 import static org.mockito.ArgumentMatchers.eq;
@@ -551,11 +547,7 @@
             assertThat(grokkedRecords.get(0).getData(), notNullValue());
             assertThat(grokkedRecords.get(0).getData().getMetadata(), notNullValue());
             assertThat(grokkedRecords.get(0).getData().getMetadata().getAttribute(TOTAL_PATTERNS_ATTEMPTED_METADATA_KEY), equalTo(2));
-<<<<<<< HEAD
-            assertThat((Long) grokkedRecords.get(0).getData().getMetadata().getAttribute(TOTAL_TIME_SPENT_IN_GROK_METADATA_KEY), greaterThan(0L));
-=======
             assertThat((Long) grokkedRecords.get(0).getData().getMetadata().getAttribute(TOTAL_TIME_SPENT_IN_GROK_METADATA_KEY), greaterThanOrEqualTo(0L));
->>>>>>> 42dd7159
             assertRecordsAreEqual(grokkedRecords.get(0), record);
             verify(grokProcessingMismatchCounter, times(1)).increment();
             verify(grokProcessingTime, times(1)).record(any(Runnable.class));
@@ -586,11 +578,7 @@
             assertThat(grokkedRecords.get(0).getData(), notNullValue());
             assertThat(grokkedRecords.get(0).getData().getMetadata(), notNullValue());
             assertThat(grokkedRecords.get(0).getData().getMetadata().getAttribute(TOTAL_PATTERNS_ATTEMPTED_METADATA_KEY), equalTo(3));
-<<<<<<< HEAD
-            assertThat((Long) grokkedRecords.get(0).getData().getMetadata().getAttribute(TOTAL_TIME_SPENT_IN_GROK_METADATA_KEY), greaterThan(300L));
-=======
             assertThat((Long) grokkedRecords.get(0).getData().getMetadata().getAttribute(TOTAL_TIME_SPENT_IN_GROK_METADATA_KEY), greaterThanOrEqualTo(300L));
->>>>>>> 42dd7159
             assertRecordsAreEqual(grokkedRecords.get(0), record);
             verify(grokProcessingMismatchCounter, times(1)).increment();
             verify(grokProcessingTime, times(1)).record(any(Runnable.class));
