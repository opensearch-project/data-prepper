--- conflicted
+++ resolved
@@ -4,16 +4,11 @@
  */
 package org.opensearch.dataprepper.plugins.sink;
 
-<<<<<<< HEAD
 import org.apache.hc.client5.http.HttpRequestRetryStrategy;
 import org.apache.hc.client5.http.impl.DefaultHttpRequestRetryStrategy;
 import org.apache.hc.client5.http.impl.classic.HttpClientBuilder;
 import org.apache.hc.client5.http.impl.classic.HttpClients;
 import org.apache.hc.core5.util.TimeValue;
-=======
-import org.apache.hc.client5.http.impl.classic.CloseableHttpClient;
-import org.opensearch.dataprepper.aws.api.AwsCredentialsSupplier;
->>>>>>> 75fa7352
 import org.opensearch.dataprepper.model.annotations.DataPrepperPlugin;
 import org.opensearch.dataprepper.model.annotations.DataPrepperPluginConstructor;
 import org.opensearch.dataprepper.model.configuration.PipelineDescription;
@@ -29,25 +24,16 @@
 import org.opensearch.dataprepper.plugins.accumulator.BufferTypeOptions;
 import org.opensearch.dataprepper.plugins.accumulator.InMemoryBufferFactory;
 import org.opensearch.dataprepper.plugins.accumulator.LocalFileBufferFactory;
-import org.opensearch.dataprepper.plugins.sink.codec.Codec;
 import org.opensearch.dataprepper.plugins.sink.configuration.HttpSinkConfiguration;
-<<<<<<< HEAD
 import org.opensearch.dataprepper.plugins.sink.dlq.HttpSinkDlqUtil;
 import org.opensearch.dataprepper.plugins.sink.service.HttpSinkService;
 import org.opensearch.dataprepper.plugins.sink.service.WebhookService;
-=======
-import org.opensearch.dataprepper.plugins.sink.configuration.UrlConfigurationOption;
->>>>>>> 75fa7352
+
 import org.slf4j.Logger;
 import org.slf4j.LoggerFactory;
 
 import java.util.Collection;
-<<<<<<< HEAD
 import java.util.Objects;
-=======
-import java.util.List;
-import java.util.Optional;
->>>>>>> 75fa7352
 
 @DataPrepperPlugin(name = "http", pluginType = Sink.class, pluginConfigurationType = HttpSinkConfiguration.class)
 public class HTTPSink extends AbstractSink<Record<Event>> {
@@ -57,8 +43,6 @@
     private WebhookService webhookService;
 
     private volatile boolean sinkInitialized;
-
-    private final Codec codec;
 
     private final HttpSinkService httpSinkService;
 
@@ -76,7 +60,6 @@
         final PluginSetting codecPluginSettings = new PluginSetting(codecConfiguration.getPluginName(),
                 codecConfiguration.getPluginSettings());
         codecPluginSettings.setPipelineName(pipelineDescription.getPipelineName());
-        this.codec = pluginFactory.loadPlugin(Codec.class, codecPluginSettings);
         this.sinkInitialized = Boolean.FALSE;
         if (httpSinkConfiguration.getBufferType().equals(BufferTypeOptions.LOCALFILE)) {
             this.bufferFactory = new LocalFileBufferFactory();
@@ -96,7 +79,7 @@
         if(Objects.nonNull(httpSinkConfiguration.getWebhookURL()))
             this.webhookService = new WebhookService(httpSinkConfiguration.getWebhookURL(),httpClientBuilder);
 
-        this.httpSinkService = new HttpSinkService(codec,
+        this.httpSinkService = new HttpSinkService(
                 httpSinkConfiguration,
                 bufferFactory,
                 httpSinkDLQService,
@@ -140,21 +123,4 @@
         }
         httpSinkService.output(records);
     }
-
-
-    public Optional<CloseableHttpClient> getAuthHandlerByConfig(final HttpSinkConfiguration sinkConfiguration){
-        //TODO: AWS Sigv4 - check
-        // TODO: call Auth Handlers based on auth Type
-
-        return null;
-    }
-
-    public List<HttpAuthOptions> getClassicHttpRequestList(final List<UrlConfigurationOption> urlConfigurationOption){
-        // logic for create auth handler for each url based on provided configuration - getAuthHandlerByConfig()
-        // logic for request preparation for each url
-        // logic for worker is not there in url level then verify the global workers if global workers also not defined then default 1
-        // logic for get the Proxy object if url level proxy enabled else look the global proxy.
-        // Aws SageMaker headers if headers found in the configuration
-        return null;
-    }
 }