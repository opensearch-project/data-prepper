/*
 * Copyright OpenSearch Contributors
 * SPDX-License-Identifier: Apache-2.0
 */
package org.opensearch.dataprepper.plugins.sink.configuration;

import com.fasterxml.jackson.annotation.JsonProperty;
import jakarta.validation.Valid;
import jakarta.validation.constraints.NotNull;
import org.apache.commons.lang3.StringUtils;
import org.opensearch.dataprepper.model.configuration.PluginModel;
import org.opensearch.dataprepper.plugins.accumulator.BufferTypeOptions;

import java.time.Duration;
import java.util.List;

public class HttpSinkConfiguration {

    private static final int DEFAULT_UPLOAD_RETRIES = 5;

    private static final int DEFAULT_WORKERS = 1;

    static final boolean DEFAULT_SSL = false;

    private static final String S3_PREFIX = "s3://";

    static final String SSL_KEY_CERT_FILE = "sslKeyCertChainFile";
    static final String SSL_KEY_FILE = "sslKeyFile";
    static final String SSL = "ssl";
    static final String AWS_REGION = "awsRegion";
    static final boolean DEFAULT_USE_ACM_CERT_FOR_SSL = false;
    static final int DEFAULT_ACM_CERT_ISSUE_TIME_OUT_MILLIS = 120000;
    public static final String SSL_IS_ENABLED = "%s is enabled";

    public static final Duration DEFAULT_HTTP_RETRY_INTERVAL = Duration.ofSeconds(30);
    @NotNull
    @JsonProperty("urls")
    private List<UrlConfigurationOption> urlConfigurationOptions;

    @JsonProperty("workers")
    private Integer workers = DEFAULT_WORKERS;

    @JsonProperty("codec")
    private PluginModel codec;

    @JsonProperty("http_method")
    private HTTPMethodOptions httpMethod = HTTPMethodOptions.POST;

    @JsonProperty("proxy")
    private String proxy;

    @JsonProperty("auth_type")
    private AuthTypeOptions authType = AuthTypeOptions.UNAUTHENTICATED;

    @JsonProperty("authentication")
    private PluginModel authentication;

    @JsonProperty("ssl_certificate_file")
    private String sslCertificateFile;

    @JsonProperty("ssl_key_file")
    private String sslKeyFile;

    @JsonProperty("aws_sigv4")
    private boolean awsSigv4;

    @JsonProperty("buffer_type")
<<<<<<< HEAD
    private BufferTypeOptions bufferType = BufferTypeOptions.IN_MEMORY;
=======
    private BufferTypeOptions bufferType = BufferTypeOptions.INMEMORY;
>>>>>>> 37d05bb8

    @NotNull
    @JsonProperty("threshold")
    private ThresholdOptions thresholdOptions;

    @JsonProperty("max_retries")
    private int maxUploadRetries = DEFAULT_UPLOAD_RETRIES;

    @JsonProperty("aws")
    @Valid
    private AwsAuthenticationOptions awsAuthenticationOptions;

    @JsonProperty("custom_header")
    private CustomHeaderOptions customHeaderOptions;

    @JsonProperty("dlq_file")
    private String dlqFile;

    @JsonProperty("webhook_url")
    private String webhookURL;

    @JsonProperty("dlq")
    private PluginModel dlq;

    @JsonProperty("use_acm_cert_for_ssl")
    private boolean useAcmCertForSSL = DEFAULT_USE_ACM_CERT_FOR_SSL;

    @JsonProperty("acm_private_key_password")
    private String acmPrivateKeyPassword;

    @JsonProperty("acm_certificate_arn")
    private String acmCertificateArn;

    @JsonProperty("acm_cert_issue_time_out_millis")
    private long acmCertIssueTimeOutMillis = DEFAULT_ACM_CERT_ISSUE_TIME_OUT_MILLIS;

    @JsonProperty("ssl")
    private boolean ssl = DEFAULT_SSL;

    @JsonProperty("http_retry_interval")
    private Duration httpRetryInterval = DEFAULT_HTTP_RETRY_INTERVAL;


    private boolean sslCertAndKeyFileInS3;

    public boolean isSsl() {
        return ssl;
    }

    public Duration getHttpRetryInterval() {
        return httpRetryInterval;
    }

    public String getAcmPrivateKeyPassword() {
        return acmPrivateKeyPassword;
    }

    public boolean isSslCertAndKeyFileInS3() {
        return sslCertAndKeyFileInS3;
    }

    public long getAcmCertIssueTimeOutMillis() {
        return acmCertIssueTimeOutMillis;
    }

    public boolean useAcmCertForSSL() {
        return useAcmCertForSSL;
    }

    public String getWebhookURL() {
        return webhookURL;
    }

    public void validateAndInitializeCertAndKeyFileInS3() {
        boolean certAndKeyFileInS3 = false;
        if (useAcmCertForSSL) {
            validateSSLArgument(String.format(SSL_IS_ENABLED, useAcmCertForSSL), acmCertificateArn, acmCertificateArn);
            validateSSLArgument(String.format(SSL_IS_ENABLED, useAcmCertForSSL), awsAuthenticationOptions.getAwsRegion().toString(), AWS_REGION);
        } else if(ssl) {
            validateSSLCertificateFiles();
            certAndKeyFileInS3 = isSSLCertificateLocatedInS3();
            if (certAndKeyFileInS3) {
                validateSSLArgument("The certificate and key files are located in S3", awsAuthenticationOptions.getAwsRegion().toString(), AWS_REGION);
            }
        }
        sslCertAndKeyFileInS3 = certAndKeyFileInS3;
    }
    private void validateSSLArgument(final String sslTypeMessage, final String argument, final String argumentName) {
        if (StringUtils.isEmpty(argument)) {
            throw new IllegalArgumentException(String.format("%s, %s can not be empty or null", sslTypeMessage, argumentName));
        }
    }

    private void validateSSLCertificateFiles() {
        validateSSLArgument(String.format(SSL_IS_ENABLED, SSL), sslCertificateFile, SSL_KEY_CERT_FILE);
        validateSSLArgument(String.format(SSL_IS_ENABLED, SSL), sslKeyFile, SSL_KEY_FILE);
    }

    private boolean isSSLCertificateLocatedInS3() {
        return sslCertificateFile.toLowerCase().startsWith(S3_PREFIX) &&
                sslKeyFile.toLowerCase().startsWith(S3_PREFIX);
    }

    public String getAcmCertificateArn() {
        return acmCertificateArn;
    }

    public List<UrlConfigurationOption> getUrlConfigurationOptions() {
        return urlConfigurationOptions;
    }

    public PluginModel getCodec() {
        return codec;
    }

    public HTTPMethodOptions getHttpMethod() {
        return httpMethod;
    }

    public String getProxy() {
        return proxy;
    }

    public AuthTypeOptions getAuthType() {
        return authType;
    }

    public PluginModel getAuthentication() {
        return authentication;
    }

    public String getSslCertificateFile() {
        return sslCertificateFile;
    }

    public String getSslKeyFile() {
        return sslKeyFile;
    }

    public boolean isAwsSigv4() {
        return awsSigv4;
    }

    public BufferTypeOptions getBufferType() {
        return bufferType;
    }

    public ThresholdOptions getThresholdOptions() {
        return thresholdOptions;
    }

    public int getMaxUploadRetries() {
        return maxUploadRetries;
    }

    public CustomHeaderOptions getCustomHeaderOptions() {
        return customHeaderOptions;
    }

    public AwsAuthenticationOptions getAwsAuthenticationOptions() {
        return awsAuthenticationOptions;
    }

    public Integer getWorkers() {
        return workers;
    }

    public String getDlqFile() {
        return dlqFile;
    }

    public PluginModel getDlq() {
        return dlq;
    }
}<|MERGE_RESOLUTION|>--- conflicted
+++ resolved
@@ -10,9 +10,10 @@
 import org.apache.commons.lang3.StringUtils;
 import org.opensearch.dataprepper.model.configuration.PluginModel;
 import org.opensearch.dataprepper.plugins.accumulator.BufferTypeOptions;
-
+import org.opensearch.dataprepper.plugins.sink.util.HttpSinkUtil;
+
+import java.net.URL;
 import java.time.Duration;
-import java.util.List;
 
 public class HttpSinkConfiguration {
 
@@ -33,9 +34,16 @@
     public static final String SSL_IS_ENABLED = "%s is enabled";
 
     public static final Duration DEFAULT_HTTP_RETRY_INTERVAL = Duration.ofSeconds(30);
+
+    private static final String HTTPS = "https";
+
+    private static final String AWS_HOST_AMAZONAWS_COM = "amazonaws.com";
+
+    private static final String AWS_HOST_API_AWS = "api.aws";
+
     @NotNull
-    @JsonProperty("urls")
-    private List<UrlConfigurationOption> urlConfigurationOptions;
+    @JsonProperty("url")
+    private String url;
 
     @JsonProperty("workers")
     private Integer workers = DEFAULT_WORKERS;
@@ -65,11 +73,7 @@
     private boolean awsSigv4;
 
     @JsonProperty("buffer_type")
-<<<<<<< HEAD
-    private BufferTypeOptions bufferType = BufferTypeOptions.IN_MEMORY;
-=======
     private BufferTypeOptions bufferType = BufferTypeOptions.INMEMORY;
->>>>>>> 37d05bb8
 
     @NotNull
     @JsonProperty("threshold")
@@ -114,6 +118,10 @@
 
 
     private boolean sslCertAndKeyFileInS3;
+
+    public String getUrl() {
+        return url;
+    }
 
     public boolean isSsl() {
         return ssl;
@@ -177,10 +185,6 @@
         return acmCertificateArn;
     }
 
-    public List<UrlConfigurationOption> getUrlConfigurationOptions() {
-        return urlConfigurationOptions;
-    }
-
     public PluginModel getCodec() {
         return codec;
     }
@@ -244,4 +248,12 @@
     public PluginModel getDlq() {
         return dlq;
     }
+
+    public boolean isValidAWSUrl() {
+        URL parsedUrl = HttpSinkUtil.getURLByUrlString(url);
+        if(parsedUrl.getProtocol().equals(HTTPS) && (parsedUrl.getHost().contains(AWS_HOST_AMAZONAWS_COM) ||parsedUrl.getHost().contains(AWS_HOST_API_AWS))){
+            return true;
+        }
+        return false;
+    }
 }