--- conflicted
+++ resolved
@@ -16,10 +16,7 @@
 import java.time.Duration;
 import java.util.List;
 import java.util.Map;
-<<<<<<< HEAD
 import java.util.Objects;
-=======
->>>>>>> f236af9b
 
 public class HttpSinkConfiguration {
 
@@ -269,7 +266,6 @@
         }
         return false;
     }
-<<<<<<< HEAD
 
     public String getDlqStsRoleARN(){
         return Objects.nonNull(getDlqPluginSetting().get(STS_ROLE_ARN)) ?
@@ -286,6 +282,5 @@
     public  Map<String, Object> getDlqPluginSetting(){
         return dlq != null ? dlq.getPluginSettings() : Map.of();
     }
-=======
->>>>>>> f236af9b
+
 }