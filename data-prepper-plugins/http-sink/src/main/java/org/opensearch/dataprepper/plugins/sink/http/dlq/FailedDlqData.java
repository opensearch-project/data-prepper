--- conflicted
+++ resolved
@@ -4,7 +4,6 @@
  */
 package org.opensearch.dataprepper.plugins.sink.http.dlq;
 
-<<<<<<< HEAD
 public class FailedDlqData {
 
     private String url;
@@ -22,68 +21,26 @@
     public String getUrl() {
         return url;
     }
-=======
-import com.fasterxml.jackson.annotation.JsonIgnore;
-import org.opensearch.dataprepper.plugins.sink.http.HttpEndPointResponse;
 
-public class FailedDlqData {
-
-    private final HttpEndPointResponse endPointResponse;
-    @JsonIgnore
-    private final String bufferData;
->>>>>>> f236af9b
-
-    public FailedDlqData(final Builder builder) {
-        this.endPointResponse = builder.endPointResponse;
-        this.bufferData = builder.bufferData;
+    public int getStatus() {
+        return status;
     }
 
-<<<<<<< HEAD
     public String getMessage() {
         return message;
-=======
-    public HttpEndPointResponse getEndPointResponse() {
-        return endPointResponse;
-    }
-
-    public String getBufferData() {
-        return bufferData;
->>>>>>> f236af9b
     }
 
     public static Builder builder() {
         return new Builder();
     }
-    @Override
-    public String toString() {
-        return "{" +
-                "endPointResponse=" + endPointResponse +
-                ", bufferData='" + bufferData + '\'' +
-                '}';
-    }
 
     public static class Builder {
 
-<<<<<<< HEAD
         private String url;
 
         private int status;
-=======
-        private HttpEndPointResponse endPointResponse;
 
-        private String bufferData;
->>>>>>> f236af9b
-
-        public Builder withEndPointResponses(HttpEndPointResponse endPointResponses) {
-            this.endPointResponse = endPointResponses;
-            return this;
-        }
-
-        public Builder withBufferData(String bufferData) {
-            this.bufferData = bufferData;
-            return this;
-        }
-
+        private String message;
 
         public Builder withUrl(String url) {
             this.url = url;
