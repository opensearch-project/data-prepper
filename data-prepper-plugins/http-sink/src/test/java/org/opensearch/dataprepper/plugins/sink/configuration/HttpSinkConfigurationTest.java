/*
 * Copyright OpenSearch Contributors
 * SPDX-License-Identifier: Apache-2.0
 */
package org.opensearch.dataprepper.plugins.sink.configuration;

import com.fasterxml.jackson.core.JsonProcessingException;
import com.fasterxml.jackson.databind.ObjectMapper;
import com.fasterxml.jackson.dataformat.yaml.YAMLFactory;
import com.fasterxml.jackson.dataformat.yaml.YAMLGenerator;
import org.hamcrest.CoreMatchers;
import org.junit.jupiter.api.Test;
import org.opensearch.dataprepper.model.types.ByteCount;
import org.opensearch.dataprepper.plugins.accumulator.BufferTypeOptions;
import software.amazon.awssdk.regions.Region;

import static org.hamcrest.MatcherAssert.assertThat;
import static org.hamcrest.Matchers.equalTo;
import static org.hamcrest.Matchers.instanceOf;
import static org.junit.jupiter.api.Assertions.assertNull;
import static org.opensearch.dataprepper.plugins.sink.configuration.AuthTypeOptions.HTTP_BASIC;
import static org.opensearch.dataprepper.plugins.sink.configuration.AuthTypeOptions.UNAUTHENTICATED;

public class HttpSinkConfigurationTest {

    private static final String SINK_YAML = "        urls:\n" +
            "        - url: \"https://httpbin.org/post\"\n" +
            "          workers: 1\n" +
            "          proxy: test\n" +
            "          codec:\n" +
            "            ndjson:\n" +
            "          http_method: \"POST\"\n" +
            "          auth_type: \"http_basic\"\n" +
            "        proxy: test-proxy\n" +
            "        codec:\n" +
            "          ndjson:\n" +
            "        http_method: \"POST\"\n" +
            "        auth_type: \"http_basic\"\n" +
            "        authentication:\n" +
            "          http_basic:\n" +
            "            username: \"username\"\n" +
            "            password: \"vip\"\n" +
            "          bearer_token:\n" +
            "            token: \"\"\n" +
            "        ssl: false\n" +
            "        dlq_file: \"/your/local/dlq-file\"\n" +
            "        dlq:\n" +
            "        ssl_certificate_file: \"/full/path/to/certfile.crt\"\n" +
            "        ssl_key_file: \"/full/path/to/keyfile.key\"\n" +
            "        buffer_type: \"in_memory\"\n" +
            "        aws:\n" +
            "          region: \"us-east-2\"\n" +
            "          sts_role_arn: \"arn:aws:iam::895099425785:role/data-prepper-s3source-execution-role\"\n" +
            "          sts_external_id: \"test-external-id\"\n" +
            "          sts_header_overrides: {\"test\": test }\n" +
            "        threshold:\n" +
            "          event_count: 2000\n" +
            "          maximum_size: 2mb\n" +
            "        max_retries: 5\n" +
            "        aws_sigv4: true\n" +
            "        custom_header:\n" +
            "          X-Amzn-SageMaker-Custom-Attributes: test-attribute\n" +
            "          X-Amzn-SageMaker-Target-Model: test-target-model\n" +
            "          X-Amzn-SageMaker-Target-Variant: test-target-variant\n" +
            "          X-Amzn-SageMaker-Target-Container-Hostname: test-container-host\n" +
            "          X-Amzn-SageMaker-Inference-Id: test-interface-id\n" +
            "          X-Amzn-SageMaker-Enable-Explanations: test-explanation";

    private ObjectMapper objectMapper = new ObjectMapper(new YAMLFactory().enable(YAMLGenerator.Feature.USE_PLATFORM_LINE_BREAKS));


    @Test
    void default_worker_test() {
        assertThat(new HttpSinkConfiguration().getWorkers(), CoreMatchers.equalTo(1));
    }

    @Test
    void default_codec_test() {
        assertNull(new HttpSinkConfiguration().getCodec());
    }

    @Test
    void default_proxy_test() {
        assertNull(new HttpSinkConfiguration().getProxy());
    }

    @Test
    void default_http_method_test() {
<<<<<<< HEAD
        assertThat(new HttpSinkConfiguration().getHttpMethod(), equalTo(HTTPMethodOptions.POST));
=======
        assertThat(new HttpSinkConfiguration().getHttpMethod(), CoreMatchers.equalTo(HTTPMethodOptions.POST));
>>>>>>> 37d05bb8
    }

    @Test
    void default_auth_type_test() {
<<<<<<< HEAD
        assertThat(new HttpSinkConfiguration().getAuthType(),equalTo(AuthTypeOptions.UNAUTHENTICATED));
=======
        assertThat(new HttpSinkConfiguration().getAuthType(), equalTo(UNAUTHENTICATED));
>>>>>>> 37d05bb8
    }

    @Test
    void get_urls_test() {
        assertThat(new HttpSinkConfiguration().getUrlConfigurationOptions(), equalTo(null));
    }

    @Test
    void get_authentication_test() {
        assertNull(new HttpSinkConfiguration().getAuthentication());
    }

    @Test
<<<<<<< HEAD
    void default_insecure_test() {
=======
    void default_ssl_test() {
>>>>>>> 37d05bb8
        assertThat(new HttpSinkConfiguration().isSsl(), equalTo(false));
    }

    @Test
    void default_awsSigv4_test() {
        assertThat(new HttpSinkConfiguration().isAwsSigv4(), equalTo(false));
    }

    @Test
    void get_ssl_certificate_file_test() {
        assertNull(new HttpSinkConfiguration().getSslCertificateFile());
    }

    @Test
    void get_ssl_key_file_test() {
        assertNull(new HttpSinkConfiguration().getSslKeyFile());
    }

    @Test
    void default_buffer_type_test() {
<<<<<<< HEAD
        assertThat(new HttpSinkConfiguration().getBufferType(), equalTo(BufferTypeOptions.IN_MEMORY));
=======
        assertThat(new HttpSinkConfiguration().getBufferType(), equalTo(BufferTypeOptions.INMEMORY));
>>>>>>> 37d05bb8
    }

    @Test
    void get_threshold_options_test() {
        assertNull(new HttpSinkConfiguration().getThresholdOptions());
    }

    @Test
    void default_max_upload_retries_test() {
        assertThat(new HttpSinkConfiguration().getMaxUploadRetries(), equalTo(5));
    }

    @Test
    void get_aws_authentication_options_test() {
        assertNull(new HttpSinkConfiguration().getAwsAuthenticationOptions());
    }

    @Test
    void get_custom_header_options_test() {
        assertNull(new HttpSinkConfiguration().getCustomHeaderOptions());
    }

    @Test
    void http_sink_pipeline_test_with_provided_config_options() throws JsonProcessingException {
        final HttpSinkConfiguration httpSinkConfiguration = objectMapper.readValue(SINK_YAML, HttpSinkConfiguration.class);

        assertThat(httpSinkConfiguration.getHttpMethod(),equalTo(HTTPMethodOptions.POST));
<<<<<<< HEAD
        assertThat(httpSinkConfiguration.getAuthType(),equalTo(AuthTypeOptions.HTTP_BASIC));
        assertThat(httpSinkConfiguration.getBufferType(),equalTo(BufferTypeOptions.IN_MEMORY));
=======
        assertThat(httpSinkConfiguration.getAuthType(),equalTo(HTTP_BASIC));
        assertThat(httpSinkConfiguration.getBufferType(),equalTo(BufferTypeOptions.INMEMORY));
>>>>>>> 37d05bb8
        assertThat(httpSinkConfiguration.getMaxUploadRetries(),equalTo(5));
        assertThat(httpSinkConfiguration.getProxy(),equalTo("test-proxy"));
        assertThat(httpSinkConfiguration.getSslCertificateFile(),equalTo("/full/path/to/certfile.crt"));
        assertThat(httpSinkConfiguration.getSslKeyFile(),equalTo("/full/path/to/keyfile.key"));
        assertThat(httpSinkConfiguration.getWorkers(),equalTo(1));
        assertThat(httpSinkConfiguration.getDlqFile(),equalTo("/your/local/dlq-file"));

        final UrlConfigurationOption urlConfigurationOption = httpSinkConfiguration.getUrlConfigurationOptions().get(0);
        assertThat(urlConfigurationOption.getUrl(),equalTo("https://httpbin.org/post"));
        assertThat(urlConfigurationOption.getHttpMethod(),equalTo(HTTPMethodOptions.POST));
        assertThat(urlConfigurationOption.getProxy(),equalTo("test"));
<<<<<<< HEAD
        assertThat(urlConfigurationOption.getAuthType(),equalTo(AuthTypeOptions.HTTP_BASIC));
=======
        assertThat(urlConfigurationOption.getAuthType(),equalTo(HTTP_BASIC));
>>>>>>> 37d05bb8

        final CustomHeaderOptions customHeaderOptions = httpSinkConfiguration.getCustomHeaderOptions();

        assertThat(customHeaderOptions.getCustomAttributes(),equalTo("test-attribute"));
        assertThat(customHeaderOptions.getInferenceId(),equalTo("test-interface-id"));
        assertThat(customHeaderOptions.getEnableExplanations(),equalTo("test-explanation"));
        assertThat(customHeaderOptions.getTargetVariant(),equalTo("test-target-variant"));
        assertThat(customHeaderOptions.getTargetContainerHostname(),equalTo("test-container-host"));
        assertThat(customHeaderOptions.getTargetModel(),equalTo("test-target-model"));

        final AwsAuthenticationOptions awsAuthenticationOptions =
                httpSinkConfiguration.getAwsAuthenticationOptions();

        assertThat(awsAuthenticationOptions.getAwsRegion(),equalTo(Region.US_EAST_2));
        assertThat(awsAuthenticationOptions.getAwsStsExternalId(),equalTo("test-external-id"));
        assertThat(awsAuthenticationOptions.getAwsStsHeaderOverrides().get("test"),equalTo("test"));
        assertThat(awsAuthenticationOptions.getAwsStsRoleArn(),equalTo("arn:aws:iam::895099425785:role/data-prepper-s3source-execution-role"));

        final ThresholdOptions thresholdOptions = httpSinkConfiguration.getThresholdOptions();
        assertThat(thresholdOptions.getEventCount(),equalTo(2000));
        assertThat(thresholdOptions.getMaximumSize(),instanceOf(ByteCount.class));
    }
}<|MERGE_RESOLUTION|>--- conflicted
+++ resolved
@@ -23,14 +23,8 @@
 
 public class HttpSinkConfigurationTest {
 
-    private static final String SINK_YAML = "        urls:\n" +
-            "        - url: \"https://httpbin.org/post\"\n" +
-            "          workers: 1\n" +
-            "          proxy: test\n" +
-            "          codec:\n" +
-            "            ndjson:\n" +
-            "          http_method: \"POST\"\n" +
-            "          auth_type: \"http_basic\"\n" +
+    private static final String SINK_YAML =
+            "        url: \"https://httpbin.org/post\"\n" +
             "        proxy: test-proxy\n" +
             "        codec:\n" +
             "          ndjson:\n" +
@@ -86,25 +80,17 @@
 
     @Test
     void default_http_method_test() {
-<<<<<<< HEAD
-        assertThat(new HttpSinkConfiguration().getHttpMethod(), equalTo(HTTPMethodOptions.POST));
-=======
         assertThat(new HttpSinkConfiguration().getHttpMethod(), CoreMatchers.equalTo(HTTPMethodOptions.POST));
->>>>>>> 37d05bb8
     }
 
     @Test
     void default_auth_type_test() {
-<<<<<<< HEAD
-        assertThat(new HttpSinkConfiguration().getAuthType(),equalTo(AuthTypeOptions.UNAUTHENTICATED));
-=======
         assertThat(new HttpSinkConfiguration().getAuthType(), equalTo(UNAUTHENTICATED));
->>>>>>> 37d05bb8
     }
 
     @Test
-    void get_urls_test() {
-        assertThat(new HttpSinkConfiguration().getUrlConfigurationOptions(), equalTo(null));
+    void get_url_test() {
+        assertThat(new HttpSinkConfiguration().getUrl(), equalTo(null));
     }
 
     @Test
@@ -113,11 +99,7 @@
     }
 
     @Test
-<<<<<<< HEAD
-    void default_insecure_test() {
-=======
     void default_ssl_test() {
->>>>>>> 37d05bb8
         assertThat(new HttpSinkConfiguration().isSsl(), equalTo(false));
     }
 
@@ -138,11 +120,7 @@
 
     @Test
     void default_buffer_type_test() {
-<<<<<<< HEAD
-        assertThat(new HttpSinkConfiguration().getBufferType(), equalTo(BufferTypeOptions.IN_MEMORY));
-=======
         assertThat(new HttpSinkConfiguration().getBufferType(), equalTo(BufferTypeOptions.INMEMORY));
->>>>>>> 37d05bb8
     }
 
     @Test
@@ -169,30 +147,16 @@
     void http_sink_pipeline_test_with_provided_config_options() throws JsonProcessingException {
         final HttpSinkConfiguration httpSinkConfiguration = objectMapper.readValue(SINK_YAML, HttpSinkConfiguration.class);
 
+        assertThat(httpSinkConfiguration.getUrl(),equalTo("https://httpbin.org/post"));
         assertThat(httpSinkConfiguration.getHttpMethod(),equalTo(HTTPMethodOptions.POST));
-<<<<<<< HEAD
-        assertThat(httpSinkConfiguration.getAuthType(),equalTo(AuthTypeOptions.HTTP_BASIC));
-        assertThat(httpSinkConfiguration.getBufferType(),equalTo(BufferTypeOptions.IN_MEMORY));
-=======
         assertThat(httpSinkConfiguration.getAuthType(),equalTo(HTTP_BASIC));
         assertThat(httpSinkConfiguration.getBufferType(),equalTo(BufferTypeOptions.INMEMORY));
->>>>>>> 37d05bb8
         assertThat(httpSinkConfiguration.getMaxUploadRetries(),equalTo(5));
         assertThat(httpSinkConfiguration.getProxy(),equalTo("test-proxy"));
         assertThat(httpSinkConfiguration.getSslCertificateFile(),equalTo("/full/path/to/certfile.crt"));
         assertThat(httpSinkConfiguration.getSslKeyFile(),equalTo("/full/path/to/keyfile.key"));
         assertThat(httpSinkConfiguration.getWorkers(),equalTo(1));
         assertThat(httpSinkConfiguration.getDlqFile(),equalTo("/your/local/dlq-file"));
-
-        final UrlConfigurationOption urlConfigurationOption = httpSinkConfiguration.getUrlConfigurationOptions().get(0);
-        assertThat(urlConfigurationOption.getUrl(),equalTo("https://httpbin.org/post"));
-        assertThat(urlConfigurationOption.getHttpMethod(),equalTo(HTTPMethodOptions.POST));
-        assertThat(urlConfigurationOption.getProxy(),equalTo("test"));
-<<<<<<< HEAD
-        assertThat(urlConfigurationOption.getAuthType(),equalTo(AuthTypeOptions.HTTP_BASIC));
-=======
-        assertThat(urlConfigurationOption.getAuthType(),equalTo(HTTP_BASIC));
->>>>>>> 37d05bb8
 
         final CustomHeaderOptions customHeaderOptions = httpSinkConfiguration.getCustomHeaderOptions();
 
