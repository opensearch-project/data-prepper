/*
 *  SPDX-License-Identifier: Apache-2.0
 *
 *  The OpenSearch Contributors require contributions made to
 *  this file be licensed under the Apache-2.0 license or a
 *  compatible open source license.
 *
 *  Modifications Copyright OpenSearch Contributors. See
 *  GitHub history for details.
 */

package com.amazon.dataprepper.plugins.source.loghttp;

import com.amazon.dataprepper.model.configuration.PluginSetting;
import com.google.common.base.Preconditions;
import io.micrometer.core.instrument.util.StringUtils;

import java.nio.file.Files;
import java.nio.file.Path;

public class HTTPSourceConfig {
    static final String PORT = "port";
    static final String REQUEST_TIMEOUT = "request_timeout";
    static final String THREAD_COUNT = "thread_count";
    static final String MAX_CONNECTION_COUNT = "max_connection_count";
    static final String MAX_PENDING_REQUESTS = "max_pending_requests";
<<<<<<< HEAD
=======
    static final String DEFAULT_LOG_INGEST_URI = "/log/ingest";
>>>>>>> bbcf96eb
    static final String SSL = "ssl";
    static final String SSL_CERTIFICATE_FILE = "ssl_certificate_file";
    static final String SSL_KEY_FILE = "ssl_key_file";
    static final String SSL_KEY_PASSWORD = "ssl_key_password";
    static final int DEFAULT_PORT = 2021;
    static final int DEFAULT_REQUEST_TIMEOUT_MS = 10000;
    static final int DEFAULT_THREAD_COUNT = 200;
    static final int DEFAULT_MAX_CONNECTION_COUNT = 500;
    static final int DEFAULT_MAX_PENDING_REQUESTS = 1024;

    private final int port;
    private final int requestTimeoutInMillis;
    private final int threadCount;
    private final int maxConnectionCount;
    private final int maxPendingRequests;
    private final boolean ssl;
    private final String sslCertificateFile;
    private final String sslKeyFile;
    private final String sslKeyPassword;

    private HTTPSourceConfig(final int port,
                             final int requestTimeoutInMillis,
                             final int threadCount,
                             final int maxConnectionCount,
                             final int maxPendingRequests,
                             final boolean ssl,
                             final String sslCertificateFile,
                             final String sslKeyFile,
                             final String sslKeyPassword) {
        Preconditions.checkArgument(port >= 0 && port < 65535, "port must be between 0 and 65535.");
        Preconditions.checkArgument(requestTimeoutInMillis > 0, "request_timeout must be greater than 0.");
        Preconditions.checkArgument(threadCount > 0, "thread_count must be greater than 0.");
        Preconditions.checkArgument(maxConnectionCount > 0, "max_connection_count must be greater than 0.");
        Preconditions.checkArgument(maxPendingRequests > 0, "max_pending_requests must be greater than 0.");
        if (ssl) {
            validateFilePath(String.format("%s is enabled", SSL), sslCertificateFile, SSL_CERTIFICATE_FILE);
            validateFilePath(String.format("%s is enabled", SSL), sslKeyFile, SSL_KEY_FILE);
        }
        this.port = port;
        this.requestTimeoutInMillis = requestTimeoutInMillis;
        this.threadCount = threadCount;
        this.maxConnectionCount = maxConnectionCount;
        this.maxPendingRequests = maxPendingRequests;
        this.ssl = ssl;
        this.sslCertificateFile = sslCertificateFile;
        this.sslKeyFile = sslKeyFile;
        this.sslKeyPassword = sslKeyPassword;
    }

    public static HTTPSourceConfig buildConfig(final PluginSetting pluginSetting) {
        return new HTTPSourceConfig(
                pluginSetting.getIntegerOrDefault(PORT, DEFAULT_PORT),
                pluginSetting.getIntegerOrDefault(REQUEST_TIMEOUT, DEFAULT_REQUEST_TIMEOUT_MS),
                pluginSetting.getIntegerOrDefault(THREAD_COUNT, DEFAULT_THREAD_COUNT),
                pluginSetting.getIntegerOrDefault(MAX_CONNECTION_COUNT, DEFAULT_MAX_CONNECTION_COUNT),
                pluginSetting.getIntegerOrDefault(MAX_PENDING_REQUESTS, DEFAULT_MAX_PENDING_REQUESTS),
                pluginSetting.getBooleanOrDefault(SSL, false),
                pluginSetting.getStringOrDefault(SSL_CERTIFICATE_FILE, null),
                pluginSetting.getStringOrDefault(SSL_KEY_FILE, null),
                pluginSetting.getStringOrDefault(SSL_KEY_PASSWORD, null)
        );
    }

    private void validateFilePath(final String typeMessage, final String argument, final String argumentName) {
        if (StringUtils.isEmpty(argument) || !Files.exists(Path.of(argument))) {
            throw new IllegalArgumentException(String.format("%s, %s needs to be a valid file path.", typeMessage, argumentName));
        }
    }

    public int getPort() {
        return port;
    }

    public int getRequestTimeoutInMillis() {
        return requestTimeoutInMillis;
    }

    public int getThreadCount() {
        return threadCount;
    }

    public int getMaxConnectionCount() {
        return maxConnectionCount;
    }

    public int getMaxPendingRequests() {
        return maxPendingRequests;
    }

    public boolean isSsl() {
        return ssl;
    }

    public String getSslCertificateFile() {
        return sslCertificateFile;
    }

    public String getSslKeyFile() {
        return sslKeyFile;
    }

    public String getSslKeyPassword() {
        return sslKeyPassword;
    }
}<|MERGE_RESOLUTION|>--- conflicted
+++ resolved
@@ -24,10 +24,7 @@
     static final String THREAD_COUNT = "thread_count";
     static final String MAX_CONNECTION_COUNT = "max_connection_count";
     static final String MAX_PENDING_REQUESTS = "max_pending_requests";
-<<<<<<< HEAD
-=======
     static final String DEFAULT_LOG_INGEST_URI = "/log/ingest";
->>>>>>> bbcf96eb
     static final String SSL = "ssl";
     static final String SSL_CERTIFICATE_FILE = "ssl_certificate_file";
     static final String SSL_KEY_FILE = "ssl_key_file";
