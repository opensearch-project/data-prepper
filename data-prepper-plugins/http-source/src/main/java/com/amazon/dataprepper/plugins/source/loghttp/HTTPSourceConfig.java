--- conflicted
+++ resolved
@@ -27,10 +27,7 @@
     static final boolean DEFAULT_HEALTH_CHECK = false;
     static final String HEALTH_CHECK_SERVICE = "health_check_service";
     static final String UNAUTHENTICATED_HEALTH_CHECK = "unauthenticated_health_check";
-<<<<<<< HEAD
-=======
     static final String S3_PREFIX = "s3://";
->>>>>>> 67573857
 
     @JsonProperty("port")
     @Min(0)
