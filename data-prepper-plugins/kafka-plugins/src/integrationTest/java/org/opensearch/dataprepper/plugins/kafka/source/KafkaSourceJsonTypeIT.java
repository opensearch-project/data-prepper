/*
 * Copyright OpenSearch Contributors
 * SPDX-License-Identifier: Apache-2.0
 */

package org.opensearch.dataprepper.plugins.kafka.source;

import io.micrometer.core.instrument.Counter;
import org.apache.commons.lang3.RandomStringUtils;
import org.apache.kafka.clients.admin.AdminClient;
import org.apache.kafka.clients.admin.AdminClientConfig;
import org.apache.kafka.clients.admin.NewTopic;
import org.apache.kafka.clients.producer.KafkaProducer;
import org.apache.kafka.clients.producer.ProducerConfig;
import org.apache.kafka.clients.producer.ProducerRecord;
import org.junit.jupiter.api.BeforeEach;
import org.junit.jupiter.api.Test;
import org.mockito.Mock;
import org.opensearch.dataprepper.acknowledgements.DefaultAcknowledgementSetManager;
import org.opensearch.dataprepper.metrics.PluginMetrics;
import org.opensearch.dataprepper.model.acknowledgements.AcknowledgementSetManager;
import org.opensearch.dataprepper.model.buffer.Buffer;
import org.opensearch.dataprepper.model.configuration.PipelineDescription;
import org.opensearch.dataprepper.model.event.Event;
import org.opensearch.dataprepper.model.event.EventMetadata;
<<<<<<< HEAD
import org.opensearch.dataprepper.plugins.kafka.configuration.KafkaSourceConfig;
import org.opensearch.dataprepper.plugins.kafka.configuration.KafkaKeyMode;
=======
import org.opensearch.dataprepper.model.record.Record;
>>>>>>> 3d67468a
import org.opensearch.dataprepper.plugins.kafka.configuration.EncryptionType;
import org.opensearch.dataprepper.plugins.kafka.configuration.KafkaKeyMode;
import org.opensearch.dataprepper.plugins.kafka.configuration.KafkaSourceConfig;
import org.opensearch.dataprepper.plugins.kafka.configuration.TopicConfig;
import org.opensearch.dataprepper.plugins.kafka.util.MessageFormat;

import java.time.Duration;
import java.util.ArrayList;
import java.util.Collection;
import java.util.Collections;
import java.util.List;
import java.util.Map;
import java.util.Properties;
<<<<<<< HEAD
import java.util.concurrent.atomic.AtomicBoolean;
=======
import java.util.concurrent.ExecutorService;
import java.util.concurrent.Executors;
>>>>>>> 3d67468a
import java.util.concurrent.TimeUnit;
import java.util.concurrent.atomic.AtomicBoolean;

import static org.hamcrest.CoreMatchers.equalTo;
import static org.hamcrest.MatcherAssert.assertThat;
import static org.mockito.ArgumentMatchers.any;
import static org.mockito.ArgumentMatchers.anyString;
import static org.mockito.Mockito.doAnswer;
import static org.mockito.Mockito.mock;
import static org.mockito.Mockito.when;

public class KafkaSourceJsonTypeIT {
    private static final int TEST_ID = 123456;
    @Mock
    private KafkaSourceConfig sourceConfig;

    @Mock
    private PluginMetrics pluginMetrics;

    @Mock
    private AcknowledgementSetManager acknowledgementSetManager;

    @Mock
    private PipelineDescription pipelineDescription;

    @Mock
    private Buffer<Record<Event>> buffer;

    private List<TopicConfig> topicList;

    @Mock
    private KafkaSourceConfig.EncryptionConfig encryptionConfig;

    @Mock
    private TopicConfig jsonTopic;

    private KafkaSource kafkaSource;

    private Counter counter;

    private List<Record> receivedRecords;

    private String bootstrapServers;
    private String testKey;
    private String testTopic;
    private String testGroup;

    public KafkaSource createObjectUnderTest() {
        return new KafkaSource(sourceConfig, pluginMetrics, acknowledgementSetManager, pipelineDescription);
    }

    @BeforeEach
    public void setup() {
        sourceConfig = mock(KafkaSourceConfig.class);
        pluginMetrics = mock(PluginMetrics.class);
        counter = mock(Counter.class);
        buffer = mock(Buffer.class);
        encryptionConfig = mock(KafkaSourceConfig.EncryptionConfig.class);
        receivedRecords = new ArrayList<>();
        acknowledgementSetManager = mock(AcknowledgementSetManager.class);
        pipelineDescription = mock(PipelineDescription.class);
        when(sourceConfig.getAcknowledgementsEnabled()).thenReturn(false);
        when(sourceConfig.getSchemaConfig()).thenReturn(null);
        when(pluginMetrics.counter(anyString())).thenReturn(counter);
        when(pipelineDescription.getPipelineName()).thenReturn("testPipeline");
        try {
            doAnswer(args -> {
                Collection<Record<Event>> bufferedRecords = (Collection<Record<Event>>)args.getArgument(0);
                receivedRecords.addAll(bufferedRecords);
                return null;
            }).when(buffer).writeAll(any(Collection.class), any(Integer.class));
        } catch (Exception e){}

        testKey = RandomStringUtils.randomAlphabetic(5);
        testGroup = "TestGroup_"+RandomStringUtils.randomAlphabetic(6);
        testTopic = "TestJsonTopic_"+RandomStringUtils.randomAlphabetic(5);
        jsonTopic = mock(TopicConfig.class);
        when(jsonTopic.getName()).thenReturn(testTopic);
        when(jsonTopic.getGroupId()).thenReturn(testGroup);
        when(jsonTopic.getWorkers()).thenReturn(1);
        when(jsonTopic.getMaxPollInterval()).thenReturn(Duration.ofSeconds(5));
        when(jsonTopic.getSessionTimeOut()).thenReturn(Duration.ofSeconds(15));
        when(jsonTopic.getHeartBeatInterval()).thenReturn(Duration.ofSeconds(3));
        when(jsonTopic.getAutoCommit()).thenReturn(false);
        when(jsonTopic.getSerdeFormat()).thenReturn(MessageFormat.JSON);
        when(jsonTopic.getAutoOffsetReset()).thenReturn("earliest");
        when(jsonTopic.getThreadWaitingTime()).thenReturn(Duration.ofSeconds(1));
        bootstrapServers = System.getProperty("tests.kafka.bootstrap_servers");
        when(sourceConfig.getBootStrapServers()).thenReturn(bootstrapServers);
        when(sourceConfig.getEncryptionConfig()).thenReturn(encryptionConfig);
    }

    @Test
    public void TestJsonRecordsWithNullKey() throws Exception {
        final int numRecords = 1;
        when(encryptionConfig.getType()).thenReturn(EncryptionType.NONE);
        when(jsonTopic.getConsumerMaxPollRecords()).thenReturn(numRecords);
        when(jsonTopic.getKafkaKeyMode()).thenReturn(KafkaKeyMode.INCLUDE_AS_FIELD);
        when(sourceConfig.getTopics()).thenReturn(List.of(jsonTopic));
        when(sourceConfig.getAuthConfig()).thenReturn(null);
        kafkaSource = createObjectUnderTest();
        
        Properties props = new Properties();
        props.put(AdminClientConfig.BOOTSTRAP_SERVERS_CONFIG, bootstrapServers);
        AtomicBoolean created = new AtomicBoolean(false);
        final String topicName = jsonTopic.getName();
        try (AdminClient adminClient = AdminClient.create(props)) {
            try {
                adminClient.createTopics(
                    Collections.singleton(new NewTopic(topicName, 1, (short)1)))
                .all().get(30, TimeUnit.SECONDS);
            } catch (Exception e) {
                throw new RuntimeException(e);
            }
            created.set(true);
        }
        while (created.get() != true) {
            Thread.sleep(1000);
        }
        kafkaSource.start(buffer);
        testKey = null;
        produceJsonRecords(bootstrapServers, topicName, numRecords);
        int numRetries = 0;
        while (numRetries++ < 10 && (receivedRecords.size() != numRecords)) {
            Thread.sleep(1000);
        }
        assertThat(receivedRecords.size(), equalTo(numRecords));
        for (int i = 0; i < numRecords; i++) {
            Record<Event> record = receivedRecords.get(i);
            Event event = (Event)record.getData();
            EventMetadata metadata = event.getMetadata();
            Map<String, Object> map = event.toMap();
            assertThat(map.get("name"), equalTo("testName"+i));
            assertThat(map.get("id"), equalTo(TEST_ID+i));
            assertThat(map.get("status"), equalTo(true));
            assertThat(map.get("kafka_key"), equalTo(null));
            assertThat(metadata.getAttributes().get("kafka_topic"), equalTo(topicName));
            assertThat(metadata.getAttributes().get("kafka_partition"), equalTo(0));
        }
        try (AdminClient adminClient = AdminClient.create(props)) {
            try {
                adminClient.deleteTopics(Collections.singleton(topicName))
                .all().get(30, TimeUnit.SECONDS);
            } catch (Exception e) {
                throw new RuntimeException(e);
            }
            created.set(false);
        }
        while (created.get() != false) {
            Thread.sleep(1000);
        }
    }

    @Test
    public void TestJsonRecordsWithKafkaKeyModeDiscard() throws Exception {
        final int numRecords = 1;
        when(encryptionConfig.getType()).thenReturn(EncryptionType.NONE);
        when(jsonTopic.getConsumerMaxPollRecords()).thenReturn(numRecords);
        when(jsonTopic.getKafkaKeyMode()).thenReturn(KafkaKeyMode.DISCARD);
        when(sourceConfig.getTopics()).thenReturn(List.of(jsonTopic));
        when(sourceConfig.getAuthConfig()).thenReturn(null);
        kafkaSource = createObjectUnderTest();
        
        Properties props = new Properties();
        props.put(AdminClientConfig.BOOTSTRAP_SERVERS_CONFIG, bootstrapServers);
        AtomicBoolean created = new AtomicBoolean(false);
        final String topicName = jsonTopic.getName();
        try (AdminClient adminClient = AdminClient.create(props)) {
            try {
                adminClient.createTopics(
                    Collections.singleton(new NewTopic(topicName, 1, (short)1)))
                .all().get(30, TimeUnit.SECONDS);
            } catch (Exception e) {
                throw new RuntimeException(e);
            }
            created.set(true);
        }
        while (created.get() != true) {
            Thread.sleep(1000);
        }
        kafkaSource.start(buffer);
        produceJsonRecords(bootstrapServers, topicName, numRecords);
        int numRetries = 0;
        while (numRetries++ < 10 && (receivedRecords.size() != numRecords)) {
            Thread.sleep(1000);
        }
        assertThat(receivedRecords.size(), equalTo(numRecords));
        for (int i = 0; i < numRecords; i++) {
            Record<Event> record = receivedRecords.get(i);
            Event event = (Event)record.getData();
            EventMetadata metadata = event.getMetadata();
            Map<String, Object> map = event.toMap();
            assertThat(map.get("name"), equalTo("testName"+i));
            assertThat(map.get("id"), equalTo(TEST_ID+i));
            assertThat(map.get("status"), equalTo(true));
            assertThat(metadata.getAttributes().get("kafka_topic"), equalTo(topicName));
            assertThat(metadata.getAttributes().get("kafka_partition"), equalTo(0));
        }
        try (AdminClient adminClient = AdminClient.create(props)) {
            try {
                adminClient.deleteTopics(Collections.singleton(topicName))
                .all().get(30, TimeUnit.SECONDS);
            } catch (Exception e) {
                throw new RuntimeException(e);
            }
            created.set(false);
        }
        while (created.get() != false) {
            Thread.sleep(1000);
        }
    }

    @Test
    public void TestJsonRecordsWithKafkaKeyModeAsField() throws Exception {
        final int numRecords = 1;
        when(encryptionConfig.getType()).thenReturn(EncryptionType.NONE);
        when(jsonTopic.getConsumerMaxPollRecords()).thenReturn(numRecords);
        when(jsonTopic.getKafkaKeyMode()).thenReturn(KafkaKeyMode.INCLUDE_AS_FIELD);
        when(sourceConfig.getTopics()).thenReturn(List.of(jsonTopic));
        when(sourceConfig.getAuthConfig()).thenReturn(null);
        kafkaSource = createObjectUnderTest();
        
        Properties props = new Properties();
        props.put(AdminClientConfig.BOOTSTRAP_SERVERS_CONFIG, bootstrapServers);
        AtomicBoolean created = new AtomicBoolean(false);
        final String topicName = jsonTopic.getName();
        try (AdminClient adminClient = AdminClient.create(props)) {
            try {
                adminClient.createTopics(
                    Collections.singleton(new NewTopic(topicName, 1, (short)1)))
                .all().get(30, TimeUnit.SECONDS);
            } catch (Exception e) {
                throw new RuntimeException(e);
            }
            created.set(true);
        }
        while (created.get() != true) {
            Thread.sleep(1000);
        }
        kafkaSource.start(buffer);
        produceJsonRecords(bootstrapServers, topicName, numRecords);
        int numRetries = 0;
        while (numRetries++ < 10 && (receivedRecords.size() != numRecords)) {
            Thread.sleep(1000);
        }
        assertThat(receivedRecords.size(), equalTo(numRecords));
        for (int i = 0; i < numRecords; i++) {
            Record<Event> record = receivedRecords.get(i);
            Event event = (Event)record.getData();
            EventMetadata metadata = event.getMetadata();
            Map<String, Object> map = event.toMap();
            assertThat(map.get("name"), equalTo("testName"+i));
            assertThat(map.get("id"), equalTo(TEST_ID+i));
            assertThat(map.get("status"), equalTo(true));
            assertThat(map.get("kafka_key"), equalTo(testKey));
            assertThat(metadata.getAttributes().get("kafka_topic"), equalTo(topicName));
            assertThat(metadata.getAttributes().get("kafka_partition"), equalTo(0));
        }
        try (AdminClient adminClient = AdminClient.create(props)) {
            try {
                adminClient.deleteTopics(Collections.singleton(topicName))
                .all().get(30, TimeUnit.SECONDS);
            } catch (Exception e) {
                throw new RuntimeException(e);
            }
            created.set(false);
        }
        while (created.get() != false) {
            Thread.sleep(1000);
        }
    }

    @Test
    public void TestJsonRecordsWithKafkaKeyModeAsMetadata() throws Exception {
        final int numRecords = 1;
        when(encryptionConfig.getType()).thenReturn(EncryptionType.NONE);
        when(jsonTopic.getConsumerMaxPollRecords()).thenReturn(numRecords);
        when(jsonTopic.getKafkaKeyMode()).thenReturn(KafkaKeyMode.INCLUDE_AS_METADATA);
        when(sourceConfig.getTopics()).thenReturn(List.of(jsonTopic));
        when(sourceConfig.getAuthConfig()).thenReturn(null);
        kafkaSource = createObjectUnderTest();
        
        Properties props = new Properties();
        props.put(AdminClientConfig.BOOTSTRAP_SERVERS_CONFIG, bootstrapServers);
        AtomicBoolean created = new AtomicBoolean(false);
        final String topicName = jsonTopic.getName();
        try (AdminClient adminClient = AdminClient.create(props)) {
            try {
                adminClient.createTopics(
                    Collections.singleton(new NewTopic(topicName, 1, (short)1)))
                .all().get(30, TimeUnit.SECONDS);
            } catch (Exception e) {
                throw new RuntimeException(e);
            }
            created.set(true);
        }
        while (created.get() != true) {
            Thread.sleep(1000);
        }
        kafkaSource.start(buffer);
        assertThat(kafkaSource.getConsumer().groupMetadata().groupId(), equalTo(testGroup));
        produceJsonRecords(bootstrapServers, topicName, numRecords);
        int numRetries = 0;
        while (numRetries++ < 10 && (receivedRecords.size() != numRecords)) {
            Thread.sleep(1000);
        }
        assertThat(receivedRecords.size(), equalTo(numRecords));
        for (int i = 0; i < numRecords; i++) {
            Record<Event> record = receivedRecords.get(i);
            Event event = (Event)record.getData();
            EventMetadata metadata = event.getMetadata();
            Map<String, Object> map = event.toMap();
            assertThat(map.get("name"), equalTo("testName"+i));
            assertThat(map.get("id"), equalTo(TEST_ID+i));
            assertThat(map.get("status"), equalTo(true));
            assertThat(metadata.getAttributes().get("kafka_key"), equalTo(testKey));
            assertThat(metadata.getAttributes().get("kafka_topic"), equalTo(topicName));
            assertThat(metadata.getAttributes().get("kafka_partition"), equalTo(0));
        }
        try (AdminClient adminClient = AdminClient.create(props)) {
            try {
                adminClient.deleteTopics(Collections.singleton(topicName))
                .all().get(30, TimeUnit.SECONDS);
            } catch (Exception e) {
                throw new RuntimeException(e);
            }
            created.set(false);
        }
        while (created.get() != false) {
            Thread.sleep(1000);
        }
    }

    public void produceJsonRecords(final String servers, final String topicName, final int numRecords) {
        Properties props = new Properties();
        props.put(ProducerConfig.BOOTSTRAP_SERVERS_CONFIG, servers);
        props.put(ProducerConfig.KEY_SERIALIZER_CLASS_CONFIG,
          org.apache.kafka.common.serialization.StringSerializer.class);
        props.put(ProducerConfig.VALUE_SERIALIZER_CLASS_CONFIG,
          org.apache.kafka.common.serialization.StringSerializer.class);
        KafkaProducer producer = new KafkaProducer(props);
        for (int i = 0; i < numRecords; i++) {
            String value = "{\"name\":\"testName"+i+"\", \"id\":"+(TEST_ID+i)+", \"status\":true}";
            ProducerRecord<String, String> record = 
                new ProducerRecord<>(topicName, testKey, value);
            producer.send(record);
            try {
                Thread.sleep(100);
            } catch (Exception e){}
        }
        producer.close();
    }
}<|MERGE_RESOLUTION|>--- conflicted
+++ resolved
@@ -23,12 +23,7 @@
 import org.opensearch.dataprepper.model.configuration.PipelineDescription;
 import org.opensearch.dataprepper.model.event.Event;
 import org.opensearch.dataprepper.model.event.EventMetadata;
-<<<<<<< HEAD
-import org.opensearch.dataprepper.plugins.kafka.configuration.KafkaSourceConfig;
-import org.opensearch.dataprepper.plugins.kafka.configuration.KafkaKeyMode;
-=======
 import org.opensearch.dataprepper.model.record.Record;
->>>>>>> 3d67468a
 import org.opensearch.dataprepper.plugins.kafka.configuration.EncryptionType;
 import org.opensearch.dataprepper.plugins.kafka.configuration.KafkaKeyMode;
 import org.opensearch.dataprepper.plugins.kafka.configuration.KafkaSourceConfig;
@@ -42,12 +37,8 @@
 import java.util.List;
 import java.util.Map;
 import java.util.Properties;
-<<<<<<< HEAD
-import java.util.concurrent.atomic.AtomicBoolean;
-=======
 import java.util.concurrent.ExecutorService;
 import java.util.concurrent.Executors;
->>>>>>> 3d67468a
 import java.util.concurrent.TimeUnit;
 import java.util.concurrent.atomic.AtomicBoolean;
 
@@ -107,7 +98,8 @@
         buffer = mock(Buffer.class);
         encryptionConfig = mock(KafkaSourceConfig.EncryptionConfig.class);
         receivedRecords = new ArrayList<>();
-        acknowledgementSetManager = mock(AcknowledgementSetManager.class);
+        ExecutorService executor = Executors.newFixedThreadPool(2);
+        acknowledgementSetManager = new DefaultAcknowledgementSetManager(executor);
         pipelineDescription = mock(PipelineDescription.class);
         when(sourceConfig.getAcknowledgementsEnabled()).thenReturn(false);
         when(sourceConfig.getSchemaConfig()).thenReturn(null);
@@ -149,7 +141,7 @@
         when(sourceConfig.getTopics()).thenReturn(List.of(jsonTopic));
         when(sourceConfig.getAuthConfig()).thenReturn(null);
         kafkaSource = createObjectUnderTest();
-        
+
         Properties props = new Properties();
         props.put(AdminClientConfig.BOOTSTRAP_SERVERS_CONFIG, bootstrapServers);
         AtomicBoolean created = new AtomicBoolean(false);
@@ -185,7 +177,86 @@
             assertThat(map.get("status"), equalTo(true));
             assertThat(map.get("kafka_key"), equalTo(null));
             assertThat(metadata.getAttributes().get("kafka_topic"), equalTo(topicName));
-            assertThat(metadata.getAttributes().get("kafka_partition"), equalTo(0));
+            assertThat(metadata.getAttributes().get("kafka_partition"), equalTo("0"));
+        }
+        try (AdminClient adminClient = AdminClient.create(props)) {
+            try {
+                adminClient.deleteTopics(Collections.singleton(topicName))
+                .all().get(30, TimeUnit.SECONDS);
+            } catch (Exception e) {
+                throw new RuntimeException(e);
+            }
+            created.set(false);
+        }
+        while (created.get() != false) {
+            Thread.sleep(1000);
+        }
+    }
+
+    @Test
+    public void TestJsonRecordsWithNegativeAcknowledgements() throws Exception {
+        final int numRecords = 1;
+        when(encryptionConfig.getType()).thenReturn(EncryptionType.NONE);
+        when(jsonTopic.getConsumerMaxPollRecords()).thenReturn(numRecords);
+        when(jsonTopic.getKafkaKeyMode()).thenReturn(KafkaKeyMode.DISCARD);
+        when(sourceConfig.getTopics()).thenReturn(List.of(jsonTopic));
+        when(sourceConfig.getAuthConfig()).thenReturn(null);
+        when(sourceConfig.getAcknowledgementsEnabled()).thenReturn(true);
+        kafkaSource = createObjectUnderTest();
+
+        Properties props = new Properties();
+        props.put(AdminClientConfig.BOOTSTRAP_SERVERS_CONFIG, bootstrapServers);
+        AtomicBoolean created = new AtomicBoolean(false);
+        final String topicName = jsonTopic.getName();
+        try (AdminClient adminClient = AdminClient.create(props)) {
+            try {
+                adminClient.createTopics(
+                    Collections.singleton(new NewTopic(topicName, 1, (short)1)))
+                .all().get(30, TimeUnit.SECONDS);
+            } catch (Exception e) {
+                throw new RuntimeException(e);
+            }
+            created.set(true);
+        }
+        while (created.get() != true) {
+            Thread.sleep(1000);
+        }
+        kafkaSource.start(buffer);
+        produceJsonRecords(bootstrapServers, topicName, numRecords);
+        int numRetries = 0;
+        while (numRetries++ < 10 && (receivedRecords.size() != numRecords)) {
+            Thread.sleep(1000);
+        }
+        assertThat(receivedRecords.size(), equalTo(numRecords));
+        for (int i = 0; i < numRecords; i++) {
+            Record<Event> record = receivedRecords.get(i);
+            Event event = (Event)record.getData();
+            EventMetadata metadata = event.getMetadata();
+            Map<String, Object> map = event.toMap();
+            assertThat(map.get("name"), equalTo("testName"+i));
+            assertThat(map.get("id"), equalTo(TEST_ID+i));
+            assertThat(map.get("status"), equalTo(true));
+            assertThat(metadata.getAttributes().get("kafka_topic"), equalTo(topicName));
+            assertThat(metadata.getAttributes().get("kafka_partition"), equalTo("0"));
+            event.getEventHandle().release(false);
+        }
+        receivedRecords.clear();
+        Thread.sleep(10000);
+        while (numRetries++ < 10 && (receivedRecords.size() != numRecords)) {
+            Thread.sleep(1000);
+        }
+        assertThat(receivedRecords.size(), equalTo(numRecords));
+        for (int i = 0; i < numRecords; i++) {
+            Record<Event> record = receivedRecords.get(i);
+            Event event = (Event)record.getData();
+            EventMetadata metadata = event.getMetadata();
+            Map<String, Object> map = event.toMap();
+            assertThat(map.get("name"), equalTo("testName"+i));
+            assertThat(map.get("id"), equalTo(TEST_ID+i));
+            assertThat(map.get("status"), equalTo(true));
+            assertThat(metadata.getAttributes().get("kafka_topic"), equalTo(topicName));
+            assertThat(metadata.getAttributes().get("kafka_partition"), equalTo("0"));
+            event.getEventHandle().release(true);
         }
         try (AdminClient adminClient = AdminClient.create(props)) {
             try {
@@ -210,7 +281,7 @@
         when(sourceConfig.getTopics()).thenReturn(List.of(jsonTopic));
         when(sourceConfig.getAuthConfig()).thenReturn(null);
         kafkaSource = createObjectUnderTest();
-        
+
         Properties props = new Properties();
         props.put(AdminClientConfig.BOOTSTRAP_SERVERS_CONFIG, bootstrapServers);
         AtomicBoolean created = new AtomicBoolean(false);
@@ -244,7 +315,7 @@
             assertThat(map.get("id"), equalTo(TEST_ID+i));
             assertThat(map.get("status"), equalTo(true));
             assertThat(metadata.getAttributes().get("kafka_topic"), equalTo(topicName));
-            assertThat(metadata.getAttributes().get("kafka_partition"), equalTo(0));
+            assertThat(metadata.getAttributes().get("kafka_partition"), equalTo("0"));
         }
         try (AdminClient adminClient = AdminClient.create(props)) {
             try {
@@ -269,7 +340,7 @@
         when(sourceConfig.getTopics()).thenReturn(List.of(jsonTopic));
         when(sourceConfig.getAuthConfig()).thenReturn(null);
         kafkaSource = createObjectUnderTest();
-        
+
         Properties props = new Properties();
         props.put(AdminClientConfig.BOOTSTRAP_SERVERS_CONFIG, bootstrapServers);
         AtomicBoolean created = new AtomicBoolean(false);
@@ -304,7 +375,7 @@
             assertThat(map.get("status"), equalTo(true));
             assertThat(map.get("kafka_key"), equalTo(testKey));
             assertThat(metadata.getAttributes().get("kafka_topic"), equalTo(topicName));
-            assertThat(metadata.getAttributes().get("kafka_partition"), equalTo(0));
+            assertThat(metadata.getAttributes().get("kafka_partition"), equalTo("0"));
         }
         try (AdminClient adminClient = AdminClient.create(props)) {
             try {
@@ -329,7 +400,7 @@
         when(sourceConfig.getTopics()).thenReturn(List.of(jsonTopic));
         when(sourceConfig.getAuthConfig()).thenReturn(null);
         kafkaSource = createObjectUnderTest();
-        
+
         Properties props = new Properties();
         props.put(AdminClientConfig.BOOTSTRAP_SERVERS_CONFIG, bootstrapServers);
         AtomicBoolean created = new AtomicBoolean(false);
@@ -365,7 +436,7 @@
             assertThat(map.get("status"), equalTo(true));
             assertThat(metadata.getAttributes().get("kafka_key"), equalTo(testKey));
             assertThat(metadata.getAttributes().get("kafka_topic"), equalTo(topicName));
-            assertThat(metadata.getAttributes().get("kafka_partition"), equalTo(0));
+            assertThat(metadata.getAttributes().get("kafka_partition"), equalTo("0"));
         }
         try (AdminClient adminClient = AdminClient.create(props)) {
             try {
@@ -391,7 +462,7 @@
         KafkaProducer producer = new KafkaProducer(props);
         for (int i = 0; i < numRecords; i++) {
             String value = "{\"name\":\"testName"+i+"\", \"id\":"+(TEST_ID+i)+", \"status\":true}";
-            ProducerRecord<String, String> record = 
+            ProducerRecord<String, String> record =
                 new ProducerRecord<>(topicName, testKey, value);
             producer.send(record);
             try {
