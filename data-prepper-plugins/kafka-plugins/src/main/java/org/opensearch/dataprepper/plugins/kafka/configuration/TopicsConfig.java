--- conflicted
+++ resolved
@@ -11,10 +11,6 @@
 import jakarta.validation.constraints.Size;
 
 import java.time.Duration;
-<<<<<<< HEAD
-
-=======
->>>>>>> d64b48ca
 /**
  * * A helper class that helps to read consumer configuration values from
  * pipelines.yaml
