/*
 * Copyright OpenSearch Contributors
 * SPDX-License-Identifier: Apache-2.0
 */
package org.opensearch.dataprepper.plugins.kafka.consumer;

import com.amazonaws.services.schemaregistry.serializers.json.JsonDataWithSchema;
import com.fasterxml.jackson.core.JsonFactory;
import com.fasterxml.jackson.core.JsonParser;
import com.fasterxml.jackson.databind.JsonNode;
import com.fasterxml.jackson.databind.ObjectMapper;
import com.google.common.annotations.VisibleForTesting;
import org.apache.avro.generic.GenericRecord;
import org.apache.commons.lang3.Range;
import org.apache.kafka.clients.consumer.ConsumerRebalanceListener;
import org.apache.kafka.clients.consumer.ConsumerRecord;
import org.apache.kafka.clients.consumer.ConsumerRecords;
import org.apache.kafka.clients.consumer.KafkaConsumer;
import org.apache.kafka.clients.consumer.OffsetAndMetadata;
import org.apache.kafka.common.header.Header;
import org.apache.kafka.common.header.Headers;
import org.apache.kafka.common.TopicPartition;
import org.apache.kafka.common.errors.AuthenticationException;
import org.apache.kafka.common.errors.RecordDeserializationException;
import org.opensearch.dataprepper.buffer.common.BufferAccumulator;
import org.opensearch.dataprepper.model.acknowledgements.AcknowledgementSet;
import org.opensearch.dataprepper.model.acknowledgements.AcknowledgementSetManager;
import org.opensearch.dataprepper.model.buffer.Buffer;
import org.opensearch.dataprepper.model.buffer.SizeOverflowException;
import org.opensearch.dataprepper.model.codec.ByteDecoder;
import org.opensearch.dataprepper.model.codec.InputCodec;
import org.opensearch.dataprepper.model.event.Event;
import org.opensearch.dataprepper.model.event.EventMetadata;
import org.opensearch.dataprepper.model.log.JacksonLog;
import org.opensearch.dataprepper.model.record.Record;
import org.opensearch.dataprepper.plugins.codec.CompressionOption;
import org.opensearch.dataprepper.plugins.kafka.configuration.KafkaConsumerConfig;
import org.opensearch.dataprepper.plugins.kafka.configuration.KafkaKeyMode;
import org.opensearch.dataprepper.plugins.kafka.configuration.TopicConsumerConfig;
import org.opensearch.dataprepper.plugins.kafka.util.KafkaTopicConsumerMetrics;
import org.opensearch.dataprepper.plugins.kafka.util.LogRateLimiter;
import org.opensearch.dataprepper.plugins.kafka.util.MessageFormat;
import org.slf4j.Logger;
import org.slf4j.LoggerFactory;
import software.amazon.awssdk.services.glue.model.AccessDeniedException;

import java.io.ByteArrayInputStream;
import java.io.InputStream;
import java.nio.charset.StandardCharsets;
import java.time.Duration;
import java.time.Instant;
import java.util.ArrayList;
import java.util.Arrays;
import java.util.Collection;
import java.util.Collections;
import java.util.HashMap;
import java.util.HashSet;
import java.util.List;
import java.util.Map;
import java.util.Objects;
import java.util.Set;
import java.util.concurrent.atomic.AtomicBoolean;
import java.util.concurrent.atomic.AtomicInteger;

import static org.apache.commons.lang3.exception.ExceptionUtils.getRootCause;

/**
 * * A utility class which will handle the core Kafka consumer operation.
 */
public class KafkaCustomConsumer implements Runnable, ConsumerRebalanceListener {

    private static final Logger LOG = LoggerFactory.getLogger(KafkaCustomConsumer.class);
    private static final Long COMMIT_OFFSET_INTERVAL_MS = 300000L;
    private static final int DEFAULT_NUMBER_OF_RECORDS_TO_ACCUMULATE = 1;
    private static final int RETRY_ON_EXCEPTION_SLEEP_MS = 1000;
    static final String DEFAULT_KEY = "message";

    private volatile long lastCommitTime;
    private KafkaConsumer consumer= null;
    private AtomicBoolean shutdownInProgress;
    private final String topicName;
    private final TopicConsumerConfig topicConfig;
    private MessageFormat schema;
    private boolean paused;
    private final BufferAccumulator<Record<Event>> bufferAccumulator;
    private final Buffer<Record<Event>> buffer;
    private static final ObjectMapper objectMapper = new ObjectMapper();
    private final JsonFactory jsonFactory = new JsonFactory();
    private Map<TopicPartition, OffsetAndMetadata> offsetsToCommit;
    private Map<TopicPartition, Long> ownedPartitionsEpoch;
    private Set<TopicPartition> partitionsToReset;
    private final AcknowledgementSetManager acknowledgementSetManager;
    private final Map<Integer, TopicPartitionCommitTracker> partitionCommitTrackerMap;
    private List<Map<TopicPartition, CommitOffsetRange>> acknowledgedOffsets;
    private final boolean acknowledgementsEnabled;
    private final Duration acknowledgementsTimeout;
    private final KafkaTopicConsumerMetrics topicMetrics;
    private final PauseConsumePredicate pauseConsumePredicate;
    private long metricsUpdatedTime;
    private final AtomicInteger numberOfAcksPending;
    private long numRecordsCommitted = 0;
    private final LogRateLimiter errLogRateLimiter;
    private final ByteDecoder byteDecoder;
    private final long maxRetriesOnException;
    private final Map<Integer, Long> partitionToLastReceivedTimestampMillis;
<<<<<<< HEAD
    private final InputCodec inputCodec;
=======
    private final CompressionOption compressionConfig;
>>>>>>> a6d2a532

    public KafkaCustomConsumer(final KafkaConsumer consumer,
                               final AtomicBoolean shutdownInProgress,
                               final Buffer<Record<Event>> buffer,
                               final KafkaConsumerConfig consumerConfig,
                               final TopicConsumerConfig topicConfig,
                               final String schemaType,
                               final AcknowledgementSetManager acknowledgementSetManager,
                               final ByteDecoder byteDecoder,
                               final KafkaTopicConsumerMetrics topicMetrics,
                               final PauseConsumePredicate pauseConsumePredicate,
<<<<<<< HEAD
                               final InputCodec inputCodec) {
=======
                               final CompressionOption compressionConfig) {
>>>>>>> a6d2a532
        this.topicName = topicConfig.getName();
        this.topicConfig = topicConfig;
        this.shutdownInProgress = shutdownInProgress;
        this.consumer = consumer;
        this.buffer = buffer;
        this.paused = false;
        this.byteDecoder = byteDecoder;
        this.topicMetrics = topicMetrics;
        this.maxRetriesOnException = topicConfig.getMaxPollInterval().toMillis() / (2 * RETRY_ON_EXCEPTION_SLEEP_MS);
        this.pauseConsumePredicate = pauseConsumePredicate;
        this.topicMetrics.register(consumer);
        this.offsetsToCommit = new HashMap<>();
        this.partitionToLastReceivedTimestampMillis = new HashMap<>();
        this.ownedPartitionsEpoch = new HashMap<>();
        this.metricsUpdatedTime = Instant.now().getEpochSecond();
        this.acknowledgedOffsets = new ArrayList<>();
        this.acknowledgementsTimeout = Duration.ofSeconds(Integer.MAX_VALUE);
        this.acknowledgementsEnabled = consumerConfig.getAcknowledgementsEnabled();
        this.acknowledgementSetManager = acknowledgementSetManager;
        this.partitionCommitTrackerMap = new HashMap<>();
        this.partitionsToReset = Collections.synchronizedSet(new HashSet<>());
        this.schema = MessageFormat.getByMessageFormatByName(schemaType);
        Duration bufferTimeout = Duration.ofSeconds(1);
        this.bufferAccumulator = BufferAccumulator.create(buffer, DEFAULT_NUMBER_OF_RECORDS_TO_ACCUMULATE, bufferTimeout);
        this.lastCommitTime = System.currentTimeMillis();
        this.numberOfAcksPending = new AtomicInteger(0);
        this.errLogRateLimiter = new LogRateLimiter(2, System.currentTimeMillis());
<<<<<<< HEAD
        this.inputCodec = inputCodec;
=======
        this.compressionConfig = (compressionConfig == null) ? CompressionOption.NONE : compressionConfig;
    }

    public KafkaCustomConsumer(final KafkaConsumer consumer,
                               final AtomicBoolean shutdownInProgress,
                               final Buffer<Record<Event>> buffer,
                               final KafkaConsumerConfig consumerConfig,
                               final TopicConsumerConfig topicConfig,
                               final String schemaType,
                               final AcknowledgementSetManager acknowledgementSetManager,
                               final ByteDecoder byteDecoder,
                               final KafkaTopicConsumerMetrics topicMetrics,
                               final PauseConsumePredicate pauseConsumePredicate) {
        this(consumer, shutdownInProgress, buffer, consumerConfig, topicConfig, schemaType, acknowledgementSetManager, byteDecoder, topicMetrics, pauseConsumePredicate, CompressionOption.NONE);
>>>>>>> a6d2a532
    }

    KafkaTopicConsumerMetrics getTopicMetrics() {
        return topicMetrics;
    }

    <T> long getRecordTimeStamp(final ConsumerRecord<String, T> consumerRecord, final long nowMs) {
        final long timestamp = consumerRecord.timestamp();
        int partition = consumerRecord.partition();
        if (timestamp > nowMs) {
            topicMetrics.getNumberOfInvalidTimeStamps().increment();
            if (partitionToLastReceivedTimestampMillis.containsKey(partition)) {
                return partitionToLastReceivedTimestampMillis.get(partition);
            } else {
                return nowMs;
            }
        } else {
            partitionToLastReceivedTimestampMillis.put(partition, timestamp);
            return timestamp;
        }
    }

    private long getCurrentTimeNanos() {
        Instant now = Instant.now();
        return now.getEpochSecond()*1000000000+now.getNano();
    }

    public void updateOffsetsToCommit(final TopicPartition partition, final OffsetAndMetadata offsetAndMetadata) {
        if (Objects.isNull(offsetAndMetadata)) {
            return;
        }
        synchronized (offsetsToCommit) {
            offsetsToCommit.put(partition, offsetAndMetadata);
        }
    }

    private AcknowledgementSet createAcknowledgementSet(Map<TopicPartition, CommitOffsetRange> offsets) {
        AcknowledgementSet acknowledgementSet =
                acknowledgementSetManager.create((result) -> {
                    numberOfAcksPending.decrementAndGet();
                    if (result == true) {
                        topicMetrics.getNumberOfPositiveAcknowledgements().increment();
                        synchronized(this) {
                            acknowledgedOffsets.add(offsets);
                        }
                    } else {
                        topicMetrics.getNumberOfNegativeAcknowledgements().increment();
                        synchronized(this) {
                            offsets.forEach((partition, offsetRange) -> {
                                partitionsToReset.add(partition);
                            });
                        }
                    }
                }, acknowledgementsTimeout);
        return acknowledgementSet;
    }

    <T> ConsumerRecords<String, T> doPoll() throws Exception {
            ConsumerRecords<String, T> records =
                    consumer.poll(Duration.ofMillis(topicConfig.getThreadWaitingTime().toMillis()/2));
            return records;
    }

    <T> void consumeRecords() throws Exception {
        try {
            ConsumerRecords<String, T> records = doPoll();
            LOG.debug("Consumed records with count {}", records.count());
            if (Objects.nonNull(records) && !records.isEmpty() && records.count() > 0) {
                Map<TopicPartition, CommitOffsetRange> offsets = new HashMap<>();
                AcknowledgementSet acknowledgementSet = null;
                if (acknowledgementsEnabled) {
                    acknowledgementSet = createAcknowledgementSet(offsets);
                }
                iterateRecordPartitions(records, acknowledgementSet, offsets);
                if (!acknowledgementsEnabled) {
                    offsets.forEach((partition, offsetRange) -> {
                        updateOffsetsToCommit(partition, new OffsetAndMetadata(offsetRange.getOffsets().getMaximum() + 1));
                        numRecordsCommitted += offsetRange.getOffsets().getMaximum() - offsetRange.getOffsets().getMinimum() + 1;
                    });
                } else {
                    acknowledgementSet.complete();
                    numberOfAcksPending.incrementAndGet();
                }
            }
        } catch (AuthenticationException e) {
            LOG.warn("Authentication error while doing poll(). Will retry after 10 seconds", e);
            topicMetrics.getNumberOfPollAuthErrors().increment();
            Thread.sleep(10000);
        } catch (RecordDeserializationException e) {
            LOG.warn("Deserialization error - topic {} partition {} offset {}. Error message: {}",
                    e.topicPartition().topic(), e.topicPartition().partition(), e.offset(), e.getMessage());
            if (getRootCause(e) instanceof AccessDeniedException) {
                LOG.warn("AccessDenied for AWSGlue schema registry, retrying after 30 seconds");
                Thread.sleep(30000);
            } else {
                LOG.warn("Seeking past the error record");
                consumer.seek(e.topicPartition(), e.offset() + 1);

                // Update failed record offset in commitTracker because we are not
                // processing it and seeking past the error record.
                // Note: partitionCommitTrackerMap may not have the partition if this is
                // ths first set of records that hit deserialization error
                if (acknowledgementsEnabled && partitionCommitTrackerMap.containsKey(e.topicPartition().partition())) {
                    addAcknowledgedOffsets(e.topicPartition(), Range.of(e.offset(), e.offset()));
                }
            }

            topicMetrics.getNumberOfDeserializationErrors().increment();
        }
    }

    private void addAcknowledgedOffsets(final TopicPartition topicPartition, final Range<Long> offsetRange) {
        final int partitionId = topicPartition.partition();
        final TopicPartitionCommitTracker commitTracker = partitionCommitTrackerMap.get(partitionId);

        if (Objects.isNull(commitTracker) && errLogRateLimiter.isAllowed(System.currentTimeMillis())) {
            LOG.error("Commit tracker not found for TopicPartition: {}", topicPartition);
            return;
        }

        final OffsetAndMetadata offsetAndMetadata = commitTracker.addCompletedOffsets(offsetRange);
        updateOffsetsToCommit(topicPartition, offsetAndMetadata);
    }

    private void resetOffsets() {
        // resetting offsets is similar to committing acknowledged offsets. Throttle the frequency of resets by
        // checking current time with last commit time. Same "lastCommitTime" and commit interval are used in both cases
        long currentTimeMillis = System.currentTimeMillis();
        if ((currentTimeMillis - lastCommitTime) < topicConfig.getCommitInterval().toMillis()) {
            return;
        }
        if (partitionsToReset.size() > 0) {
            partitionsToReset.forEach(partition -> {
                try {
                    final OffsetAndMetadata offsetAndMetadata = consumer.committed(partition);
                    if (Objects.isNull(offsetAndMetadata)) {
                        LOG.info("Seeking partition {} to the beginning", partition);
                        consumer.seekToBeginning(List.of(partition));
                    } else {
                        LOG.info("Seeking partition {} to {}", partition, offsetAndMetadata.offset());
                        consumer.seek(partition, offsetAndMetadata);
                    }
                    partitionCommitTrackerMap.remove(partition.partition());
                    final long epoch = getCurrentTimeNanos();
                    ownedPartitionsEpoch.put(partition, epoch);
                } catch (Exception e) {
                    LOG.error("Failed to seek to last committed offset upon negative acknowledgement {}", partition, e);
                }
            });
            partitionsToReset.clear();
        }
    }

    void processAcknowledgedOffsets() {
        acknowledgedOffsets.forEach(offsets -> {
            offsets.forEach((partition, offsetRange) -> {
                if (getPartitionEpoch(partition) == offsetRange.getEpoch()) {
                    try {
                        addAcknowledgedOffsets(partition, offsetRange.getOffsets());
                    } catch (Exception e) {
                        LOG.error("Failed committed offsets upon positive acknowledgement {}", partition, e);
                    }
                }
            });
        });
        acknowledgedOffsets.clear();
    }

    private void updateCommitCountMetric(final TopicPartition topicPartition, final OffsetAndMetadata offsetAndMetadata) {
        if (acknowledgementsEnabled) {
            final TopicPartitionCommitTracker commitTracker = partitionCommitTrackerMap.get(topicPartition.partition());
            if (Objects.isNull(commitTracker) && errLogRateLimiter.isAllowed(System.currentTimeMillis())) {
                LOG.error("Commit tracker not found for TopicPartition: {}", topicPartition);
                return;
            }
            topicMetrics.getNumberOfRecordsCommitted().increment(commitTracker.getCommittedRecordCount());
        } else {
            topicMetrics.getNumberOfRecordsCommitted().increment(numRecordsCommitted);
            numRecordsCommitted = 0;
        }
    }

    private void commitOffsets(boolean forceCommit) {
        if (topicConfig.getAutoCommit()) {
            return;
        }
        processAcknowledgedOffsets();
        long currentTimeMillis = System.currentTimeMillis();
        if (!forceCommit && (currentTimeMillis - lastCommitTime) < topicConfig.getCommitInterval().toMillis()) {
            return;
        }
        synchronized (offsetsToCommit) {
            if (offsetsToCommit.isEmpty()) {
                return;
            }

            offsetsToCommit.forEach(((partition, offset) -> updateCommitCountMetric(partition, offset)));
            try {
                consumer.commitSync(offsetsToCommit);
            } catch (Exception e) {
                LOG.error("Failed to commit offsets in topic {}", topicName, e);
            }
            offsetsToCommit.clear();
            lastCommitTime = currentTimeMillis;
        }
    }

    @VisibleForTesting
    Map<TopicPartition, OffsetAndMetadata> getOffsetsToCommit() {
        return offsetsToCommit;
    }

    @VisibleForTesting
    Long getNumRecordsCommitted() {
        return numRecordsCommitted;
    }

    @Override
    public void run() {
        consumer.subscribe(Arrays.asList(topicName), this);
        Set<TopicPartition> partitions = consumer.assignment();
        final long currentEpoch = getCurrentTimeNanos();
        partitions.forEach((partition) -> {
            final OffsetAndMetadata offsetAndMetadata = consumer.committed(partition);
            LOG.info("Starting consumer with topic partition ({}) offset {}", partition, offsetAndMetadata);
            ownedPartitionsEpoch.put(partition, currentEpoch);
        });

        boolean retryingAfterException = false;
        while (!shutdownInProgress.get()) {
            LOG.debug("Still running Kafka consumer in start of loop");
            try {
                if (retryingAfterException) {
                    LOG.debug("Pause consuming from Kafka topic due a previous exception.");
                    Thread.sleep(10000);
                } else if (pauseConsumePredicate.pauseConsuming()) {
                    LOG.debug("Pause and skip consuming from Kafka topic due to an external condition: {}", pauseConsumePredicate);
                    paused = true;
                    consumer.pause(consumer.assignment());
                    Thread.sleep(1000);
                    continue;
                } else if(paused) {
                    LOG.debug("Resume consuming from Kafka topic.");
                    paused = false;
                    consumer.resume(consumer.assignment());
                }
                LOG.debug("Still running Kafka consumer preparing to commit offsets and consume records");
                synchronized(this) {
                    commitOffsets(false);
                    resetOffsets();
                }
                consumeRecords();
                LOG.debug("Exited consume records");
                topicMetrics.update(consumer);
                LOG.debug("Updated consumer metrics");
                retryingAfterException = false;
            } catch (Exception exp) {
                LOG.error("Error while reading the records from the topic {}. Retry after 10 seconds", topicName, exp);
                retryingAfterException = true;
            }
        }
        LOG.info("Shutting down, number of acks pending = {}", numberOfAcksPending.get());
        synchronized(this) {
            commitOffsets(true);
        }
    }

    private <T> Record<Event> getRecord(ConsumerRecord<String, T> consumerRecord, int partition) {
        Instant now = Instant.now();
        Map<String, Object> data = new HashMap<>();
        Event event;
        Object value = consumerRecord.value();
        String key = (String)consumerRecord.key();
        KafkaKeyMode kafkaKeyMode = topicConfig.getKafkaKeyMode();
        boolean plainTextMode = false;
        try {
            if (value instanceof JsonDataWithSchema) {
                JsonDataWithSchema j = (JsonDataWithSchema)consumerRecord.value();
                value = objectMapper.readValue(j.getPayload(), Map.class);
            } else if (schema == MessageFormat.AVRO || value instanceof GenericRecord) {
                final JsonParser jsonParser = jsonFactory.createParser((String)consumerRecord.value().toString());
                value = objectMapper.readValue(jsonParser, Map.class);
            } else if (schema == MessageFormat.PLAINTEXT) {
                value = (String)consumerRecord.value();
                plainTextMode = true;
            } else if (schema == MessageFormat.JSON) {
                value = objectMapper.convertValue(value, Map.class);
            }
        } catch (Exception e){
            LOG.error("Failed to parse JSON or AVRO record", e);
            topicMetrics.getNumberOfRecordsFailedToParse().increment();
        }
        if (!plainTextMode) {
            if (!(value instanceof Map)) {
                data.put(key, value);
            } else {
                Map<String, Object> valueMap = (Map<String, Object>)value;
                if (kafkaKeyMode == KafkaKeyMode.INCLUDE_AS_FIELD) {
                    valueMap.put("kafka_key", key);
                }
                data = valueMap;
            }
        } else {
            if (Objects.isNull(key)) {
                key = DEFAULT_KEY;
            }
            data.put(key, value);
        }
        event = JacksonLog.builder().withData(data).build();
        EventMetadata eventMetadata = event.getMetadata();
        if (kafkaKeyMode == KafkaKeyMode.INCLUDE_AS_METADATA) {
            eventMetadata.setAttribute("kafka_key", key);
        }
        Headers headers = consumerRecord.headers();
        if (headers != null) {
            Map<String, byte[]> headerData = new HashMap<>();
            for (Header header: headers) {
                headerData.put(header.key(), header.value());
            }
            eventMetadata.setAttribute("kafka_headers", headerData);
        }
        final long receivedTimeStamp = getRecordTimeStamp(consumerRecord, now.toEpochMilli());
        eventMetadata.setAttribute("kafka_timestamp", receivedTimeStamp);
        eventMetadata.setAttribute("kafka_timestamp_type", consumerRecord.timestampType().toString());
        eventMetadata.setAttribute("kafka_topic", topicName);
        eventMetadata.setAttribute("kafka_partition", String.valueOf(partition));
        eventMetadata.setExternalOriginationTime(Instant.ofEpochMilli(receivedTimeStamp));
        event.getEventHandle().setExternalOriginationTime(Instant.ofEpochMilli(receivedTimeStamp));

        return new Record<Event>(event);
    }

    private void processRecord(final AcknowledgementSet acknowledgementSet, final Record<Event> record) {
        // Always add record to acknowledgementSet before adding to
        // buffer because another thread may take and process
        // buffer contents before the event record is added
        // to acknowledgement set
        if (acknowledgementSet != null) {
            acknowledgementSet.add(record.getData());
        }
        long numRetries = 0;
        while (true) {
            LOG.debug("In while loop for processing records, paused = {}", paused);
            try {
                if (numRetries == 0) {
                    bufferAccumulator.add(record);
                } else {
                    bufferAccumulator.flush();
                }
                break;
            } catch (Exception e) {
                if (!paused && numRetries++ > maxRetriesOnException) {
                    paused = true;
                    LOG.debug("Preparing to call pause");
                    consumer.pause(consumer.assignment());
                    LOG.debug("Pause was called");
                }
                if (e instanceof SizeOverflowException) {
                    topicMetrics.getNumberOfBufferSizeOverflows().increment();
                } else {
                    LOG.debug("Error while adding record to buffer, retrying ", e);
                }
                try {
                    LOG.debug("Sleeping due to exception");
                    Thread.sleep(RETRY_ON_EXCEPTION_SLEEP_MS);
                    if (paused) {
                        LOG.debug("Calling doPoll()");
                        ConsumerRecords<String, ?> records = doPoll();
                        if (records.count() > 0) {
                            LOG.warn("Unexpected records received while the consumer is paused. Resetting the partitions to retry from last read pointer");
                            synchronized(this) {
                                partitionsToReset.addAll(consumer.assignment());
                            };
                            break;
                        }
                    }
                } catch (Exception ex) {} // ignore the exception because it only means the thread slept for shorter time
            }
        }

        if (paused) {
            LOG.debug("Resuming consumption");
            consumer.resume(consumer.assignment());
            paused = false;
        }
    }

    private <T> void iterateRecordPartitions(ConsumerRecords<String, T> records, final AcknowledgementSet acknowledgementSet,
                                             Map<TopicPartition, CommitOffsetRange> offsets) throws Exception {
        for (TopicPartition topicPartition : records.partitions()) {
            final long partitionEpoch = getPartitionEpoch(topicPartition);
            if (acknowledgementsEnabled && partitionEpoch == 0) {
                if (errLogRateLimiter.isAllowed(System.currentTimeMillis())) {
                    LOG.error("Lost ownership of partition {}", topicPartition);
                }
                continue;
            }

            List<ConsumerRecord<String, T>> partitionRecords = records.records(topicPartition);
            for (ConsumerRecord<String, T> consumerRecord : partitionRecords) {
                if (schema == MessageFormat.BYTES) {
                    InputStream byteInputStream = new ByteArrayInputStream((byte[])consumerRecord.value());
                    InputStream decompressedInputStream = compressionConfig.getDecompressionEngine().createInputStream(byteInputStream);

                    if(byteDecoder != null) {
                        final long receivedTimeStamp = getRecordTimeStamp(consumerRecord, Instant.now().toEpochMilli());

                        byteDecoder.parse(decompressedInputStream, Instant.ofEpochMilli(receivedTimeStamp), (record) -> {
                            processRecord(acknowledgementSet, record);
                        });
                    } else {
                        JsonNode jsonNode = objectMapper.readValue(decompressedInputStream, JsonNode.class);

                        Event event = JacksonLog.builder().withData(jsonNode).build();
                        Record<Event> record = new Record<>(event);
                        processRecord(acknowledgementSet, record);
                    }
                } else if (inputCodec != null) {
                    if (consumerRecord.value() == null){
                        LOG.error("Record has no value");
                        continue;
                    }
                    InputStream stream = new ByteArrayInputStream(consumerRecord.value().toString().getBytes(StandardCharsets.UTF_8));
                    inputCodec.parse(stream, (record) -> processRecord(acknowledgementSet, record));
                } else {
                    Record<Event> record = getRecord(consumerRecord, topicPartition.partition());
                    if (record != null) {
                        processRecord(acknowledgementSet, record);
                    }
                }
            }

            long lastOffset = partitionRecords.get(partitionRecords.size() - 1).offset();
            long firstOffset = partitionRecords.get(0).offset();
            Range<Long> offsetRange = Range.between(firstOffset, lastOffset);
            offsets.put(topicPartition, new CommitOffsetRange(offsetRange, partitionEpoch));

            if (acknowledgementsEnabled && !partitionCommitTrackerMap.containsKey(topicPartition.partition())) {
                partitionCommitTrackerMap.put(topicPartition.partition(),
                        new TopicPartitionCommitTracker(topicPartition, firstOffset));
            }
        }
    }

    public void closeConsumer(){
        consumer.close();
    }

    public void shutdownConsumer(){
        consumer.wakeup();
    }

    @Override
    public void onPartitionsAssigned(Collection<TopicPartition> partitions) {
        synchronized(this) {
            final long epoch = getCurrentTimeNanos();

            for (TopicPartition topicPartition : partitions) {
                if (ownedPartitionsEpoch.containsKey(topicPartition)) {
                    LOG.info("Partition {} already owned", topicPartition);
                    continue;
                }
                LOG.info("Assigned partition {}", topicPartition);
                ownedPartitionsEpoch.put(topicPartition, epoch);
            }
            if (paused) {
                consumer.pause(consumer.assignment());
            }
        }
        dumpTopicPartitionOffsets(partitions);
    }

    @Override
    public void onPartitionsRevoked(Collection<TopicPartition> partitions) {
        synchronized(this) {
            commitOffsets(true);
            for (TopicPartition topicPartition : partitions) {
                if (!ownedPartitionsEpoch.containsKey(topicPartition)) {
                    LOG.info("Partition {} not owned", topicPartition);
                    continue;
                }
                LOG.info("Revoked partition {}", topicPartition);
                ownedPartitionsEpoch.remove(topicPartition);
                partitionCommitTrackerMap.remove(topicPartition.partition());
            }
            if (paused) {
                consumer.pause(consumer.assignment());
            }
        }
    }

    private long getPartitionEpoch(final TopicPartition topicPartition) {
        return ownedPartitionsEpoch.getOrDefault(topicPartition, 0L);
    }

    final void dumpTopicPartitionOffsets(final Collection<TopicPartition> partitions) {
        try {
            final Map<TopicPartition, OffsetAndMetadata> committedOffsets = consumer.committed(new HashSet<>(partitions));
            final Map<TopicPartition, Long> beginningOffsets = consumer.beginningOffsets(partitions);
            final Map<TopicPartition, Long> endOffsets = consumer.endOffsets(partitions);
            for (TopicPartition topicPartition : partitions) {
                final OffsetAndMetadata offsetAndMetadata = committedOffsets.get(topicPartition);
                LOG.info("Partition {} offsets: beginningOffset: {}, endOffset: {}, committedOffset: {}",
                        topicPartition, getTopicPartitionOffset(beginningOffsets, topicPartition),
                        getTopicPartitionOffset(endOffsets, topicPartition),
                        Objects.isNull(offsetAndMetadata) ? "-" : offsetAndMetadata.offset());
            }
        } catch (Exception e) {
            LOG.error("Failed to get offsets in onPartitionsAssigned callback", e);
        }
    }

    final String getTopicPartitionOffset(final Map<TopicPartition, Long> offsetMap, final TopicPartition topicPartition) {
        final Long offset = offsetMap.get(topicPartition);
        return Objects.isNull(offset) ? "-" : offset.toString();
    }
}<|MERGE_RESOLUTION|>--- conflicted
+++ resolved
@@ -103,11 +103,8 @@
     private final ByteDecoder byteDecoder;
     private final long maxRetriesOnException;
     private final Map<Integer, Long> partitionToLastReceivedTimestampMillis;
-<<<<<<< HEAD
+    private final CompressionOption compressionConfig;
     private final InputCodec inputCodec;
-=======
-    private final CompressionOption compressionConfig;
->>>>>>> a6d2a532
 
     public KafkaCustomConsumer(final KafkaConsumer consumer,
                                final AtomicBoolean shutdownInProgress,
@@ -119,11 +116,8 @@
                                final ByteDecoder byteDecoder,
                                final KafkaTopicConsumerMetrics topicMetrics,
                                final PauseConsumePredicate pauseConsumePredicate,
-<<<<<<< HEAD
+                               final CompressionOption compressionConfig
                                final InputCodec inputCodec) {
-=======
-                               final CompressionOption compressionConfig) {
->>>>>>> a6d2a532
         this.topicName = topicConfig.getName();
         this.topicConfig = topicConfig;
         this.shutdownInProgress = shutdownInProgress;
@@ -151,9 +145,7 @@
         this.lastCommitTime = System.currentTimeMillis();
         this.numberOfAcksPending = new AtomicInteger(0);
         this.errLogRateLimiter = new LogRateLimiter(2, System.currentTimeMillis());
-<<<<<<< HEAD
         this.inputCodec = inputCodec;
-=======
         this.compressionConfig = (compressionConfig == null) ? CompressionOption.NONE : compressionConfig;
     }
 
@@ -168,7 +160,6 @@
                                final KafkaTopicConsumerMetrics topicMetrics,
                                final PauseConsumePredicate pauseConsumePredicate) {
         this(consumer, shutdownInProgress, buffer, consumerConfig, topicConfig, schemaType, acknowledgementSetManager, byteDecoder, topicMetrics, pauseConsumePredicate, CompressionOption.NONE);
->>>>>>> a6d2a532
     }
 
     KafkaTopicConsumerMetrics getTopicMetrics() {
