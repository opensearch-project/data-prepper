--- conflicted
+++ resolved
@@ -41,12 +41,8 @@
 import org.opensearch.dataprepper.plugins.kafka.configuration.SchemaConfig;
 import org.opensearch.dataprepper.plugins.kafka.configuration.SchemaRegistryType;
 import org.opensearch.dataprepper.plugins.kafka.configuration.TopicConfig;
-<<<<<<< HEAD
-import org.opensearch.dataprepper.plugins.kafka.consumer.KafkaSourceCustomConsumer;
+import org.opensearch.dataprepper.plugins.kafka.consumer.KafkaCustomConsumer;
 import org.opensearch.dataprepper.plugins.kafka.extension.KafkaClusterConfigSupplier;
-=======
-import org.opensearch.dataprepper.plugins.kafka.consumer.KafkaCustomConsumer;
->>>>>>> 7beb2e16
 import org.opensearch.dataprepper.plugins.kafka.util.ClientDNSLookupType;
 import org.opensearch.dataprepper.plugins.kafka.util.KafkaSourceJsonDeserializer;
 import org.opensearch.dataprepper.plugins.kafka.util.KafkaSecurityConfigurer;
@@ -516,7 +512,10 @@
         return maskedString.append(serverIP.substring(maskedLength)).toString();
     }
 
-<<<<<<< HEAD
+    protected void sleep(final long millis) throws InterruptedException {
+        Thread.sleep(millis);
+    }
+
     private void updateConfig(final KafkaClusterConfigSupplier kafkaClusterConfigSupplier) {
         if (kafkaClusterConfigSupplier != null) {
             if (sourceConfig.getBootStrapServers() == null) {
@@ -532,9 +531,5 @@
                 sourceConfig.setEncryptionConfig(kafkaClusterConfigSupplier.getEncryptionConfig());
             }
         }
-=======
-    protected void sleep(final long millis) throws InterruptedException {
-        Thread.sleep(millis);
->>>>>>> 7beb2e16
     }
 }