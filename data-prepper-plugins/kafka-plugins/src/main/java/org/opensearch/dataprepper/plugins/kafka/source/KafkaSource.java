/*
 * Copyright OpenSearch Contributors
 * SPDX-License-Identifier: Apache-2.0
 */

package org.opensearch.dataprepper.plugins.kafka.source;

<<<<<<< HEAD
import com.fasterxml.jackson.databind.JsonNode;
import com.fasterxml.jackson.databind.ObjectMapper;
import io.confluent.kafka.serializers.AbstractKafkaSchemaSerDeConfig;
import io.confluent.kafka.serializers.KafkaAvroDeserializer;
import io.micrometer.core.instrument.Counter;
=======
import java.util.List;
import java.util.Properties;

import java.util.stream.IntStream;
import java.util.Comparator;
import java.util.concurrent.ExecutorService;
import java.util.concurrent.Executors;
import java.util.concurrent.TimeUnit;

>>>>>>> d64b48ca
import org.apache.kafka.clients.consumer.ConsumerConfig;
import org.apache.kafka.common.serialization.StringDeserializer;
import org.opensearch.dataprepper.metrics.PluginMetrics;
import org.opensearch.dataprepper.model.annotations.DataPrepperPlugin;
import org.opensearch.dataprepper.model.annotations.DataPrepperPluginConstructor;
import org.opensearch.dataprepper.model.buffer.Buffer;
import org.opensearch.dataprepper.model.record.Record;
import org.opensearch.dataprepper.model.source.Source;

<<<<<<< HEAD
import org.opensearch.dataprepper.plugins.kafka.configuration.TopicsConfig;
import org.opensearch.dataprepper.plugins.kafka.consumer.MultithreadedConsumer;
import org.opensearch.dataprepper.plugins.kafka.util.AuthenticationType;
import org.opensearch.dataprepper.plugins.kafka.util.KafkaSourceJsonDeserializer;
import org.opensearch.dataprepper.plugins.kafka.util.MessageFormat;
import org.slf4j.Logger;
import org.slf4j.LoggerFactory;

import java.io.BufferedReader;
import java.io.IOException;
import java.io.InputStreamReader;
import java.net.HttpURLConnection;
import java.net.URL;
import java.util.Comparator;
import java.util.List;
import java.util.Properties;
import java.util.concurrent.ExecutorService;
import java.util.concurrent.Executors;
import java.util.concurrent.TimeUnit;
import java.util.stream.IntStream;
=======
import org.opensearch.dataprepper.plugins.kafka.configuration.KafkaSourceConfig;
import org.opensearch.dataprepper.plugins.kafka.configuration.TopicsConfig;
import org.opensearch.dataprepper.plugins.kafka.consumer.MultithreadedConsumer;
import org.slf4j.Logger;
import org.slf4j.LoggerFactory;

import io.micrometer.core.instrument.Counter;

>>>>>>> d64b48ca

/**
 * The starting point of the Kafka-source plugin and the Kafka consumer
 * properties and kafka multithreaded consumers are being handled here.
 */

@SuppressWarnings("deprecation")
@DataPrepperPlugin(name = "kafka", pluginType = Source.class, pluginConfigurationType = KafkaSourceConfig.class)
public class KafkaSource implements Source<Record<Object>> {
<<<<<<< HEAD
    private static final Logger LOG = LoggerFactory.getLogger(KafkaSource.class);
    private final KafkaSourceConfig sourceConfig;
    private ExecutorService executorService;
    private static final String KAFKA_WORKER_THREAD_PROCESSING_ERRORS = "kafkaWorkerThreadProcessingErrors";
    private final Counter kafkaWorkerThreadProcessingErrors;
    private final PluginMetrics pluginMetrics;
    private String consumerGroupID;
    private MultithreadedConsumer multithreadedConsumer;
    private int totalWorkers;

    @DataPrepperPluginConstructor
    public KafkaSource(final KafkaSourceConfig sourceConfig, final PluginMetrics pluginMetrics) {
        this.sourceConfig = sourceConfig;
        this.pluginMetrics = pluginMetrics;
        this.kafkaWorkerThreadProcessingErrors = pluginMetrics.counter(KAFKA_WORKER_THREAD_PROCESSING_ERRORS);
    }

    @Override
    public void start(Buffer<Record<Object>> buffer) {
        sourceConfig.getTopics().forEach(topic -> {
            totalWorkers = 0;
            try {
                Properties consumerProperties = getConsumerProperties(topic);
                totalWorkers = topic.getWorkers();
                consumerGroupID = topic.getGroupId();
                executorService = Executors.newFixedThreadPool(totalWorkers);
                IntStream.range(0, totalWorkers).forEach(index -> {
                    String consumerId = consumerGroupID + " :: " + topic + " :: " + Integer.toString(index + 1);
                    multithreadedConsumer = new MultithreadedConsumer(consumerId,
                            consumerGroupID, consumerProperties, sourceConfig, buffer, pluginMetrics);
                    executorService.submit(multithreadedConsumer);
                });
            } catch (Exception e) {
                LOG.error("Failed to setup the Kafka Source Plugin.", e);
                throw new RuntimeException();
            }
        });
    }

    @Override
    public void stop() {
        LOG.info("Shutting down Consumers...");
        executorService.shutdown();
        try {
            if (!executorService.awaitTermination(
                    calculateLongestThreadWaitingTime(), TimeUnit.MILLISECONDS)) {
                LOG.info("Consumer threads are waiting for shutting down...");
                executorService.shutdownNow();
            }
        } catch (InterruptedException e) {
            if (e.getCause() instanceof InterruptedException) {
                LOG.error("Interrupted during consumer shutdown, exiting uncleanly...");
                executorService.shutdownNow();
                Thread.currentThread().interrupt();
            }
        }
        LOG.info("Consumer shutdown successfully...");
    }

    private long calculateLongestThreadWaitingTime() {
        List<TopicsConfig> topicsList = sourceConfig.getTopics();
        return topicsList.stream().
                map(
                        topics -> topics.getThreadWaitingTime().toSeconds()
                ).
                max(Comparator.comparingLong(time -> time)).
                orElse(1L);
    }

    private Properties getConsumerProperties(TopicsConfig topicConfig) {
        String schemaType = "";
        Properties properties = new Properties();
        properties.put(ConsumerConfig.AUTO_COMMIT_INTERVAL_MS_CONFIG,
                topicConfig.getAutoCommitInterval().toSecondsPart());
        properties.put(ConsumerConfig.AUTO_OFFSET_RESET_CONFIG,
                topicConfig.getAutoOffsetReset());
        properties.put(ConsumerConfig.BOOTSTRAP_SERVERS_CONFIG, sourceConfig.getBootStrapServers());
        properties.put(ConsumerConfig.ENABLE_AUTO_COMMIT_CONFIG,
                topicConfig.getAutoCommit());
        properties.put(ConsumerConfig.GROUP_ID_CONFIG, topicConfig.getGroupId());
        schemaType = getSchemaType(sourceConfig.getSchemaConfig().getRegistryURL(), topicConfig.getName(), sourceConfig.getSchemaConfig().getVersion());
        if (schemaType.isEmpty()) {
            schemaType = MessageFormat.PLAINTEXT.toString();
        }
        setPropertiesForSchemaType(properties, schemaType);
        if (sourceConfig.getAuthType().equalsIgnoreCase(AuthenticationType.PLAINTEXT.toString())) {
            setPropertiesForAuth(properties);
        }
        return properties;
    }

    private void setPropertiesForSchemaType(Properties properties,final String schemaType) {
        if (schemaType.equalsIgnoreCase(MessageFormat.JSON.toString())) {
            properties.put(ConsumerConfig.KEY_DESERIALIZER_CLASS_CONFIG,
                    StringDeserializer.class);
            properties.put(ConsumerConfig.VALUE_DESERIALIZER_CLASS_CONFIG, KafkaSourceJsonDeserializer.class);
        } else if (schemaType.equalsIgnoreCase(MessageFormat.PLAINTEXT.toString())) {
            properties.put(ConsumerConfig.KEY_DESERIALIZER_CLASS_CONFIG,
                    StringDeserializer.class);
            properties.put(ConsumerConfig.VALUE_DESERIALIZER_CLASS_CONFIG,
                    StringDeserializer.class);
        } else if (schemaType.equalsIgnoreCase(MessageFormat.AVRO.toString())) {
            properties.put(ConsumerConfig.KEY_DESERIALIZER_CLASS_CONFIG,
                    StringDeserializer.class);
            properties.put(ConsumerConfig.VALUE_DESERIALIZER_CLASS_CONFIG,
                    KafkaAvroDeserializer.class);
            properties.put(AbstractKafkaSchemaSerDeConfig.SCHEMA_REGISTRY_URL_CONFIG, sourceConfig.getSchemaConfig().getRegistryURL());
        }
    }

    private void setPropertiesForAuth(Properties properties) {
        String username = sourceConfig.getAuthConfig().getPlainTextAuthConfig().getUsername();
        String password = sourceConfig.getAuthConfig().getPlainTextAuthConfig().getPassword();
        properties.put("sasl.mechanism", "PLAIN");
        properties.put("sasl.jaas.config", "org.apache.kafka.common.security.plain.PlainLoginModule required username=\"" + username + "\" password=\"" + password + "\";");
        properties.put("security.protocol", "SASL_PLAINTEXT");
    }

    private static String getSchemaType(final String registryUrl, final String topicName, final int schemaVersion) {
        StringBuilder response = new StringBuilder();
        String schemaType = "";
        try {
            String urlPath = registryUrl + "subjects" + "/" + topicName + "-value/versions/" + schemaVersion;
            URL url = new URL(urlPath);
            HttpURLConnection connection = (HttpURLConnection) url.openConnection();
            connection.setRequestMethod("GET");
            int responseCode = connection.getResponseCode();
            if (responseCode == HttpURLConnection.HTTP_OK) {
                BufferedReader reader = new BufferedReader(new InputStreamReader(connection.getInputStream()));
                String inputLine;
                while ((inputLine = reader.readLine()) != null) {
                    response.append(inputLine);
                }
                reader.close();
                ObjectMapper mapper = new ObjectMapper();
                Object json = mapper.readValue(response.toString(), Object.class);
                String indented = mapper.writerWithDefaultPrettyPrinter().writeValueAsString(json);
                JsonNode rootNode = mapper.readTree(indented);
                if (rootNode.has("schemaType")) {
                    schemaType = MessageFormat.JSON.toString();
                } else {
                    schemaType = MessageFormat.AVRO.toString();
                }
            } else {
                LOG.error("GET request failed while fetching the schema registry details : {}", responseCode);
            }
        } catch (IOException e) {
            LOG.error("An error while fetching the schema registry details : ", e);
        }
        return schemaType;
    }
=======
  private static final Logger LOG = LoggerFactory.getLogger(KafkaSource.class);
  private final KafkaSourceConfig sourceConfig;
  private ExecutorService executorService;
  private static final String KAFKA_WORKER_THREAD_PROCESSING_ERRORS = "kafkaWorkerThreadProcessingErrors";
  private final Counter kafkaWorkerThreadProcessingErrors;
  private final PluginMetrics pluginMetrics;
  private String consumerGroupID;
  private MultithreadedConsumer multithreadedConsumer;
  private int totalWorkers;

  @DataPrepperPluginConstructor
  public KafkaSource(final KafkaSourceConfig sourceConfig, final PluginMetrics pluginMetrics) {
    this.sourceConfig = sourceConfig;
    this.pluginMetrics = pluginMetrics;
    this.kafkaWorkerThreadProcessingErrors = pluginMetrics.counter(KAFKA_WORKER_THREAD_PROCESSING_ERRORS);
  }

  @Override
  public void start(Buffer<Record<Object>> buffer) {
    sourceConfig.getTopics().forEach(topic -> {
      totalWorkers = 0;
      try {
        Properties consumerProperties = getConsumerProperties(topic);
        totalWorkers = topic.getWorkers();
        consumerGroupID = topic.getGroupId();
        executorService = Executors.newFixedThreadPool(totalWorkers);
        IntStream.range(0, totalWorkers).forEach(index -> {
          String consumerId = consumerGroupID +" :: "+topic+" :: "+Integer.toString(index + 1);
          multithreadedConsumer = new MultithreadedConsumer(consumerId,
                  consumerGroupID, consumerProperties, sourceConfig, buffer, pluginMetrics);
          executorService.submit(multithreadedConsumer);
        });
      } catch (RuntimeException e) {
        LOG.error("Failed to setup the Kafka Source Plugin.", e);
        try {
          throw new InterruptedException();
        } catch (InterruptedException ex) {
          throw new RuntimeException(ex);
        }
      }
    });
  }

  @Override
  public void stop() {
    LOG.info("Shutting down Consumers...");
    executorService.shutdown();
    try {
     if (!executorService.awaitTermination(
              calculateLongestThreadWaitingTime(), TimeUnit.MILLISECONDS)) {
        LOG.info("Consumer threads are waiting for shutting down...");
        executorService.shutdownNow();
      }
    } catch (InterruptedException e) {
      if (e.getCause() instanceof InterruptedException) {
        LOG.error("Interrupted during consumer shutdown, exiting uncleanly...");
        executorService.shutdownNow();
        Thread.currentThread().interrupt();
      }
    }
    LOG.info("Consumer shutdown successfully...");
  }

  private long calculateLongestThreadWaitingTime() {
    List<TopicsConfig> topicsList = sourceConfig.getTopics();
    return topicsList.stream().
            map(
                    topics -> topics.getThreadWaitingTime().toSeconds()
            ).
            max(Comparator.comparingLong(time -> time)).
            orElse(1L);
  }

  private Properties getConsumerProperties(TopicsConfig topicConfig) {
    Properties properties = new Properties();
    properties.put(ConsumerConfig.AUTO_COMMIT_INTERVAL_MS_CONFIG,
            topicConfig.getAutoCommitInterval().toSecondsPart());
    properties.put(ConsumerConfig.AUTO_OFFSET_RESET_CONFIG,
            topicConfig.getAutoOffsetReset());
    properties.put(ConsumerConfig.BOOTSTRAP_SERVERS_CONFIG, sourceConfig.getBootStrapServers());
    properties.put(ConsumerConfig.ENABLE_AUTO_COMMIT_CONFIG,
            topicConfig.getAutoCommit());
    properties.put(ConsumerConfig.GROUP_ID_CONFIG, topicConfig.getGroupId());
    properties.put(ConsumerConfig.KEY_DESERIALIZER_CLASS_CONFIG, StringDeserializer.class);
    properties.put(ConsumerConfig.VALUE_DESERIALIZER_CLASS_CONFIG,StringDeserializer.class);
    return properties;
  }
>>>>>>> d64b48ca
}<|MERGE_RESOLUTION|>--- conflicted
+++ resolved
@@ -5,13 +5,6 @@
 
 package org.opensearch.dataprepper.plugins.kafka.source;
 
-<<<<<<< HEAD
-import com.fasterxml.jackson.databind.JsonNode;
-import com.fasterxml.jackson.databind.ObjectMapper;
-import io.confluent.kafka.serializers.AbstractKafkaSchemaSerDeConfig;
-import io.confluent.kafka.serializers.KafkaAvroDeserializer;
-import io.micrometer.core.instrument.Counter;
-=======
 import java.util.List;
 import java.util.Properties;
 
@@ -21,7 +14,6 @@
 import java.util.concurrent.Executors;
 import java.util.concurrent.TimeUnit;
 
->>>>>>> d64b48ca
 import org.apache.kafka.clients.consumer.ConsumerConfig;
 import org.apache.kafka.common.serialization.StringDeserializer;
 import org.opensearch.dataprepper.metrics.PluginMetrics;
@@ -31,28 +23,6 @@
 import org.opensearch.dataprepper.model.record.Record;
 import org.opensearch.dataprepper.model.source.Source;
 
-<<<<<<< HEAD
-import org.opensearch.dataprepper.plugins.kafka.configuration.TopicsConfig;
-import org.opensearch.dataprepper.plugins.kafka.consumer.MultithreadedConsumer;
-import org.opensearch.dataprepper.plugins.kafka.util.AuthenticationType;
-import org.opensearch.dataprepper.plugins.kafka.util.KafkaSourceJsonDeserializer;
-import org.opensearch.dataprepper.plugins.kafka.util.MessageFormat;
-import org.slf4j.Logger;
-import org.slf4j.LoggerFactory;
-
-import java.io.BufferedReader;
-import java.io.IOException;
-import java.io.InputStreamReader;
-import java.net.HttpURLConnection;
-import java.net.URL;
-import java.util.Comparator;
-import java.util.List;
-import java.util.Properties;
-import java.util.concurrent.ExecutorService;
-import java.util.concurrent.Executors;
-import java.util.concurrent.TimeUnit;
-import java.util.stream.IntStream;
-=======
 import org.opensearch.dataprepper.plugins.kafka.configuration.KafkaSourceConfig;
 import org.opensearch.dataprepper.plugins.kafka.configuration.TopicsConfig;
 import org.opensearch.dataprepper.plugins.kafka.consumer.MultithreadedConsumer;
@@ -61,7 +31,6 @@
 
 import io.micrometer.core.instrument.Counter;
 
->>>>>>> d64b48ca
 
 /**
  * The starting point of the Kafka-source plugin and the Kafka consumer
@@ -71,159 +40,6 @@
 @SuppressWarnings("deprecation")
 @DataPrepperPlugin(name = "kafka", pluginType = Source.class, pluginConfigurationType = KafkaSourceConfig.class)
 public class KafkaSource implements Source<Record<Object>> {
-<<<<<<< HEAD
-    private static final Logger LOG = LoggerFactory.getLogger(KafkaSource.class);
-    private final KafkaSourceConfig sourceConfig;
-    private ExecutorService executorService;
-    private static final String KAFKA_WORKER_THREAD_PROCESSING_ERRORS = "kafkaWorkerThreadProcessingErrors";
-    private final Counter kafkaWorkerThreadProcessingErrors;
-    private final PluginMetrics pluginMetrics;
-    private String consumerGroupID;
-    private MultithreadedConsumer multithreadedConsumer;
-    private int totalWorkers;
-
-    @DataPrepperPluginConstructor
-    public KafkaSource(final KafkaSourceConfig sourceConfig, final PluginMetrics pluginMetrics) {
-        this.sourceConfig = sourceConfig;
-        this.pluginMetrics = pluginMetrics;
-        this.kafkaWorkerThreadProcessingErrors = pluginMetrics.counter(KAFKA_WORKER_THREAD_PROCESSING_ERRORS);
-    }
-
-    @Override
-    public void start(Buffer<Record<Object>> buffer) {
-        sourceConfig.getTopics().forEach(topic -> {
-            totalWorkers = 0;
-            try {
-                Properties consumerProperties = getConsumerProperties(topic);
-                totalWorkers = topic.getWorkers();
-                consumerGroupID = topic.getGroupId();
-                executorService = Executors.newFixedThreadPool(totalWorkers);
-                IntStream.range(0, totalWorkers).forEach(index -> {
-                    String consumerId = consumerGroupID + " :: " + topic + " :: " + Integer.toString(index + 1);
-                    multithreadedConsumer = new MultithreadedConsumer(consumerId,
-                            consumerGroupID, consumerProperties, sourceConfig, buffer, pluginMetrics);
-                    executorService.submit(multithreadedConsumer);
-                });
-            } catch (Exception e) {
-                LOG.error("Failed to setup the Kafka Source Plugin.", e);
-                throw new RuntimeException();
-            }
-        });
-    }
-
-    @Override
-    public void stop() {
-        LOG.info("Shutting down Consumers...");
-        executorService.shutdown();
-        try {
-            if (!executorService.awaitTermination(
-                    calculateLongestThreadWaitingTime(), TimeUnit.MILLISECONDS)) {
-                LOG.info("Consumer threads are waiting for shutting down...");
-                executorService.shutdownNow();
-            }
-        } catch (InterruptedException e) {
-            if (e.getCause() instanceof InterruptedException) {
-                LOG.error("Interrupted during consumer shutdown, exiting uncleanly...");
-                executorService.shutdownNow();
-                Thread.currentThread().interrupt();
-            }
-        }
-        LOG.info("Consumer shutdown successfully...");
-    }
-
-    private long calculateLongestThreadWaitingTime() {
-        List<TopicsConfig> topicsList = sourceConfig.getTopics();
-        return topicsList.stream().
-                map(
-                        topics -> topics.getThreadWaitingTime().toSeconds()
-                ).
-                max(Comparator.comparingLong(time -> time)).
-                orElse(1L);
-    }
-
-    private Properties getConsumerProperties(TopicsConfig topicConfig) {
-        String schemaType = "";
-        Properties properties = new Properties();
-        properties.put(ConsumerConfig.AUTO_COMMIT_INTERVAL_MS_CONFIG,
-                topicConfig.getAutoCommitInterval().toSecondsPart());
-        properties.put(ConsumerConfig.AUTO_OFFSET_RESET_CONFIG,
-                topicConfig.getAutoOffsetReset());
-        properties.put(ConsumerConfig.BOOTSTRAP_SERVERS_CONFIG, sourceConfig.getBootStrapServers());
-        properties.put(ConsumerConfig.ENABLE_AUTO_COMMIT_CONFIG,
-                topicConfig.getAutoCommit());
-        properties.put(ConsumerConfig.GROUP_ID_CONFIG, topicConfig.getGroupId());
-        schemaType = getSchemaType(sourceConfig.getSchemaConfig().getRegistryURL(), topicConfig.getName(), sourceConfig.getSchemaConfig().getVersion());
-        if (schemaType.isEmpty()) {
-            schemaType = MessageFormat.PLAINTEXT.toString();
-        }
-        setPropertiesForSchemaType(properties, schemaType);
-        if (sourceConfig.getAuthType().equalsIgnoreCase(AuthenticationType.PLAINTEXT.toString())) {
-            setPropertiesForAuth(properties);
-        }
-        return properties;
-    }
-
-    private void setPropertiesForSchemaType(Properties properties,final String schemaType) {
-        if (schemaType.equalsIgnoreCase(MessageFormat.JSON.toString())) {
-            properties.put(ConsumerConfig.KEY_DESERIALIZER_CLASS_CONFIG,
-                    StringDeserializer.class);
-            properties.put(ConsumerConfig.VALUE_DESERIALIZER_CLASS_CONFIG, KafkaSourceJsonDeserializer.class);
-        } else if (schemaType.equalsIgnoreCase(MessageFormat.PLAINTEXT.toString())) {
-            properties.put(ConsumerConfig.KEY_DESERIALIZER_CLASS_CONFIG,
-                    StringDeserializer.class);
-            properties.put(ConsumerConfig.VALUE_DESERIALIZER_CLASS_CONFIG,
-                    StringDeserializer.class);
-        } else if (schemaType.equalsIgnoreCase(MessageFormat.AVRO.toString())) {
-            properties.put(ConsumerConfig.KEY_DESERIALIZER_CLASS_CONFIG,
-                    StringDeserializer.class);
-            properties.put(ConsumerConfig.VALUE_DESERIALIZER_CLASS_CONFIG,
-                    KafkaAvroDeserializer.class);
-            properties.put(AbstractKafkaSchemaSerDeConfig.SCHEMA_REGISTRY_URL_CONFIG, sourceConfig.getSchemaConfig().getRegistryURL());
-        }
-    }
-
-    private void setPropertiesForAuth(Properties properties) {
-        String username = sourceConfig.getAuthConfig().getPlainTextAuthConfig().getUsername();
-        String password = sourceConfig.getAuthConfig().getPlainTextAuthConfig().getPassword();
-        properties.put("sasl.mechanism", "PLAIN");
-        properties.put("sasl.jaas.config", "org.apache.kafka.common.security.plain.PlainLoginModule required username=\"" + username + "\" password=\"" + password + "\";");
-        properties.put("security.protocol", "SASL_PLAINTEXT");
-    }
-
-    private static String getSchemaType(final String registryUrl, final String topicName, final int schemaVersion) {
-        StringBuilder response = new StringBuilder();
-        String schemaType = "";
-        try {
-            String urlPath = registryUrl + "subjects" + "/" + topicName + "-value/versions/" + schemaVersion;
-            URL url = new URL(urlPath);
-            HttpURLConnection connection = (HttpURLConnection) url.openConnection();
-            connection.setRequestMethod("GET");
-            int responseCode = connection.getResponseCode();
-            if (responseCode == HttpURLConnection.HTTP_OK) {
-                BufferedReader reader = new BufferedReader(new InputStreamReader(connection.getInputStream()));
-                String inputLine;
-                while ((inputLine = reader.readLine()) != null) {
-                    response.append(inputLine);
-                }
-                reader.close();
-                ObjectMapper mapper = new ObjectMapper();
-                Object json = mapper.readValue(response.toString(), Object.class);
-                String indented = mapper.writerWithDefaultPrettyPrinter().writeValueAsString(json);
-                JsonNode rootNode = mapper.readTree(indented);
-                if (rootNode.has("schemaType")) {
-                    schemaType = MessageFormat.JSON.toString();
-                } else {
-                    schemaType = MessageFormat.AVRO.toString();
-                }
-            } else {
-                LOG.error("GET request failed while fetching the schema registry details : {}", responseCode);
-            }
-        } catch (IOException e) {
-            LOG.error("An error while fetching the schema registry details : ", e);
-        }
-        return schemaType;
-    }
-=======
   private static final Logger LOG = LoggerFactory.getLogger(KafkaSource.class);
   private final KafkaSourceConfig sourceConfig;
   private ExecutorService executorService;
@@ -311,5 +127,4 @@
     properties.put(ConsumerConfig.VALUE_DESERIALIZER_CLASS_CONFIG,StringDeserializer.class);
     return properties;
   }
->>>>>>> d64b48ca
 }