/*
 * Copyright OpenSearch Contributors
 * SPDX-License-Identifier: Apache-2.0
 */
package org.opensearch.dataprepper.plugins.kafka.util;

import org.opensearch.dataprepper.model.plugin.PluginConfigObservable;
import org.opensearch.dataprepper.plugins.kafka.authenticator.DynamicSaslClientCallbackHandler;
import org.opensearch.dataprepper.plugins.kafka.authenticator.DynamicBasicCredentialsProvider;
import org.opensearch.dataprepper.plugins.kafka.configuration.AuthConfig;
import org.opensearch.dataprepper.plugins.kafka.configuration.AwsConfig;
import org.opensearch.dataprepper.plugins.kafka.configuration.AwsIamAuthConfig;
import org.opensearch.dataprepper.plugins.kafka.configuration.EncryptionConfig;
import org.opensearch.dataprepper.plugins.kafka.configuration.KafkaConnectionConfig;
import org.opensearch.dataprepper.plugins.kafka.configuration.KafkaConsumerConfig;
import org.opensearch.dataprepper.plugins.kafka.source.KafkaSourceConfig;
import org.opensearch.dataprepper.plugins.kafka.configuration.SchemaConfig;
import org.opensearch.dataprepper.plugins.kafka.configuration.OAuthConfig;
import org.opensearch.dataprepper.plugins.kafka.configuration.EncryptionType;
import org.opensearch.dataprepper.plugins.kafka.configuration.PlainTextAuthConfig;
import org.opensearch.dataprepper.plugins.kafka.configuration.SchemaRegistryType;
import org.apache.kafka.clients.consumer.ConsumerConfig;

import software.amazon.awssdk.services.kafka.KafkaClient;
import software.amazon.awssdk.services.kafka.model.GetBootstrapBrokersRequest;
import software.amazon.awssdk.services.kafka.model.GetBootstrapBrokersResponse;
import software.amazon.awssdk.services.kafka.model.KafkaException;
import software.amazon.awssdk.auth.credentials.DefaultCredentialsProvider;
import software.amazon.awssdk.services.sts.model.StsException;
import software.amazon.awssdk.services.sts.auth.StsAssumeRoleCredentialsProvider;
import software.amazon.awssdk.auth.credentials.AwsCredentialsProvider;
import software.amazon.awssdk.services.sts.model.AssumeRoleRequest;
import software.amazon.awssdk.services.sts.StsClient;
import software.amazon.awssdk.regions.Region;

import com.amazonaws.services.schemaregistry.deserializers.GlueSchemaRegistryKafkaDeserializer;
import com.amazonaws.services.schemaregistry.utils.AWSSchemaRegistryConstants;
import com.amazonaws.services.schemaregistry.utils.AvroRecordType;
import software.amazon.awssdk.services.glue.model.Compatibility;

import org.slf4j.Logger;

import java.util.Base64;
import java.util.HashMap;
import java.util.Map;
import java.util.Objects;
import java.util.Properties;
import java.util.UUID;

/**
 * * This is static property configure dedicated to authentication related information given in pipeline.yml
 */

public class KafkaSecurityConfigurer {

    private static final String SASL_MECHANISM = "sasl.mechanism";

    private static final String SECURITY_PROTOCOL = "security.protocol";

    private static final String SASL_JAAS_CONFIG = "sasl.jaas.config";

    private static final String SASL_CALLBACK_HANDLER_CLASS = "sasl.login.callback.handler.class";
    private static final String SASL_CLIENT_CALLBACK_HANDLER_CLASS = "sasl.client.callback.handler.class";

    private static final String SASL_JWKS_ENDPOINT_URL = "sasl.oauthbearer.jwks.endpoint.url";

    private static final String SASL_TOKEN_ENDPOINT_URL = "sasl.oauthbearer.token.endpoint.url";

    private static final String PLAINTEXT_JAASCONFIG = "org.apache.kafka.common.security.plain.PlainLoginModule required username= \"%s\" password=  " +
            " \"%s\";";
    private static final String OAUTH_JAASCONFIG = "org.apache.kafka.common.security.oauthbearer.OAuthBearerLoginModule required clientId='"
            + "%s" + "' clientSecret='" + "%s" + "' scope='" + "%s" + "' OAUTH_LOGIN_SERVER='" + "%s" +
            "' OAUTH_LOGIN_ENDPOINT='" + "%s" + "' OAUT_LOGIN_GRANT_TYPE=" + "%s" +
            " OAUTH_LOGIN_SCOPE=%s OAUTH_AUTHORIZATION='Basic " + "%s" + "';";

    private static final String INSTROSPECT_SERVER_PROPERTIES = " OAUTH_INTROSPECT_SERVER='"
            + "%s" + "' OAUTH_INTROSPECT_ENDPOINT='" + "%s" + "' " +
            "OAUTH_INTROSPECT_AUTHORIZATION='Basic " + "%s";

    private static final String PLAIN_MECHANISM = "PLAIN";
    private static final String OAUTHBEARER_MECHANISM = "OAUTHBEARER";

    private static final String SASL_PLAINTEXT_PROTOCOL = "SASL_PLAINTEXT";

    private static final String PLAINTEXT_PROTOCOL = "PLAINTEXT";

    private static final String REGISTRY_BASIC_AUTH_USER_INFO = "schema.registry.basic.auth.user.info";

    private static final int MAX_KAFKA_CLIENT_RETRIES = 360; // for one hour every 10 seconds
    private static final String SSL_ENGINE_FACTORY_CLASS = "ssl.engine.factory.class";
    private static final String CERTIFICATE_CONTENT = "certificateContent";
    private static final String SSL_TRUSTSTORE_LOCATION = "ssl.truststore.location";
    private static final String SSL_TRUSTSTORE_PASSWORD = "ssl.truststore.password";

    private static AwsCredentialsProvider credentialsProvider;
    private static GlueSchemaRegistryKafkaDeserializer glueDeserializer;


    /*public static void setSaslPlainTextProperties(final KafkaSourceConfig kafkaSourConfig,
                                                  final Properties properties) {
        final AuthConfig.SaslAuthConfig saslAuthConfig = kafkaSourConfig.getAuthConfig().getSaslAuthConfig();
        String username = saslAuthConfig.getPlainTextAuthConfig().getUsername();
        String password = saslAuthConfig.getPlainTextAuthConfig().getPassword();
        if (saslAuthConfig.getPlainTextAuthConfig() != null) {
            properties.put(SASL_MECHANISM, PLAIN_MECHANISM);
        }
        if (saslAuthConfig!= null) {
            if (StringUtils.isNotEmpty(saslAuthConfig.getPlainTextAuthConfig().getPlaintext()) &&
                    PLAINTEXT_PROTOCOL.equalsIgnoreCase(saslAuthConfig.getAuthProtocolConfig().getPlaintext())) {
                properties.put(SECURITY_PROTOCOL, PLAINTEXT_PROTOCOL);
            } else if (StringUtils.isNotEmpty(saslAuthConfig.getAuthProtocolConfig().getPlaintext()) &&
                    SASL_PLAINTEXT_PROTOCOL.equalsIgnoreCase(saslAuthConfig.getAuthProtocolConfig().getPlaintext())) {
                properties.put(SECURITY_PROTOCOL, SASL_PLAINTEXT_PROTOCOL);
            }
        }
        properties.put(SASL_JAAS_CONFIG, String.format(PLAINTEXT_JAASCONFIG, username, password));
    }*/

    private static void setPlainTextAuthProperties(final Properties properties, final PlainTextAuthConfig plainTextAuthConfig,
                                                   final EncryptionConfig encryptionConfig) {
        final String username = plainTextAuthConfig.getUsername();
        final String password = plainTextAuthConfig.getPassword();
        properties.put(SASL_MECHANISM, "PLAIN");
        properties.put(SASL_JAAS_CONFIG, "org.apache.kafka.common.security.plain.PlainLoginModule required username=\"" + username + "\" password=\"" + password + "\";");
        if (checkEncryptionType(encryptionConfig, EncryptionType.SSL)) {
            properties.put(SECURITY_PROTOCOL, "SASL_SSL");
            setSecurityProtocolSSLProperties(properties, encryptionConfig);
        } else { // EncryptionType.NONE
            properties.put(SECURITY_PROTOCOL, "SASL_PLAINTEXT");
<<<<<<< HEAD
        }
    }

    private static void setSecurityProtocolSSLProperties(final Properties properties, final EncryptionConfig encryptionConfig) {
        if (Objects.nonNull(encryptionConfig.getCertificateContent())) {
            setCustomSslProperties(properties, encryptionConfig.getCertificateContent());
        } else if (Objects.nonNull(encryptionConfig.getTrustStoreFilePath()) &&
                Objects.nonNull(encryptionConfig.getTrustStorePassword())) {
            setTruststoreProperties(properties, encryptionConfig);
        }
    }

=======
        }
    }

    private static void setSecurityProtocolSSLProperties(final Properties properties, final EncryptionConfig encryptionConfig) {
        if (Objects.nonNull(encryptionConfig.getCertificateContent())) {
            setCustomSslProperties(properties, encryptionConfig.getCertificateContent());
        } else if (Objects.nonNull(encryptionConfig.getTrustStoreFilePath()) &&
                Objects.nonNull(encryptionConfig.getTrustStorePassword())) {
            setTruststoreProperties(properties, encryptionConfig);
        }
    }

>>>>>>> 42dd7159
    private static void setCustomSslProperties(final Properties properties, final String certificateContent) {
        properties.put(CERTIFICATE_CONTENT, certificateContent);
        properties.put(SSL_ENGINE_FACTORY_CLASS, CustomClientSslEngineFactory.class);
    }

    private static void setTruststoreProperties(final Properties properties, final EncryptionConfig encryptionConfig) {
        properties.put(SSL_TRUSTSTORE_LOCATION, encryptionConfig.getTrustStoreFilePath());
        properties.put(SSL_TRUSTSTORE_PASSWORD, encryptionConfig.getTrustStorePassword());
    }

    public static void setOauthProperties(final KafkaClusterAuthConfig kafkaClusterAuthConfig,
                                          final Properties properties) {
        final OAuthConfig oAuthConfig = kafkaClusterAuthConfig.getAuthConfig().getSaslAuthConfig().getOAuthConfig();
        final String oauthClientId = oAuthConfig.getOauthClientId();
        final String oauthClientSecret = oAuthConfig.getOauthClientSecret();
        final String oauthLoginServer = oAuthConfig.getOauthLoginServer();
        final String oauthLoginEndpoint = oAuthConfig.getOauthLoginEndpoint();
        final String oauthLoginGrantType = oAuthConfig.getOauthLoginGrantType();
        final String oauthLoginScope = oAuthConfig.getOauthLoginScope();
        final String oauthAuthorizationToken = Base64.getEncoder().encodeToString((oauthClientId + ":" + oauthClientSecret).getBytes());
        final String oauthIntrospectEndpoint = oAuthConfig.getOauthIntrospectEndpoint();
        final String tokenEndPointURL = oAuthConfig.getOauthTokenEndpointURL();
        final String saslMechanism = oAuthConfig.getOauthSaslMechanism();
        final String securityProtocol = oAuthConfig.getOauthSecurityProtocol();
        final String loginCallBackHandler = oAuthConfig.getOauthSaslLoginCallbackHandlerClass();
        final String oauthJwksEndpointURL = oAuthConfig.getOauthJwksEndpointURL();
        final String introspectServer = oAuthConfig.getOauthIntrospectServer();


        properties.put(SASL_MECHANISM, saslMechanism);
        properties.put(SECURITY_PROTOCOL, securityProtocol);
        properties.put(SASL_TOKEN_ENDPOINT_URL, tokenEndPointURL);
        properties.put(SASL_CALLBACK_HANDLER_CLASS, loginCallBackHandler);


        if (oauthJwksEndpointURL != null && !oauthJwksEndpointURL.isEmpty() && !oauthJwksEndpointURL.isBlank()) {
            properties.put(SASL_JWKS_ENDPOINT_URL, oauthJwksEndpointURL);
        }

        String instrospect_properties = "";
        if (oauthJwksEndpointURL != null && !oauthIntrospectEndpoint.isBlank() && !oauthIntrospectEndpoint.isEmpty()) {
            instrospect_properties = String.format(INSTROSPECT_SERVER_PROPERTIES, introspectServer, oauthIntrospectEndpoint, oauthAuthorizationToken);
        }

        String jass_config = String.format(OAUTH_JAASCONFIG, oauthClientId, oauthClientSecret, oauthLoginScope, oauthLoginServer,
                oauthLoginEndpoint, oauthLoginGrantType, oauthLoginScope, oauthAuthorizationToken, instrospect_properties);

        if (kafkaClusterAuthConfig instanceof KafkaSourceConfig &&
                "USER_INFO".equalsIgnoreCase(((KafkaSourceConfig) kafkaClusterAuthConfig).getSchemaConfig().getBasicAuthCredentialsSource())) {
            final SchemaConfig schemaConfig = ((KafkaSourceConfig) kafkaClusterAuthConfig).getSchemaConfig();
            final String apiKey = schemaConfig.getSchemaRegistryApiKey();
            final String apiSecret = schemaConfig.getSchemaRegistryApiSecret();
            final String extensionLogicalCluster = oAuthConfig.getExtensionLogicalCluster();
            final String extensionIdentityPoolId = oAuthConfig.getExtensionIdentityPoolId();
            properties.put(REGISTRY_BASIC_AUTH_USER_INFO, apiKey + ":" + apiSecret);
            properties.put("basic.auth.credentials.source", "USER_INFO");
            String extensionValue = "extension_logicalCluster= \"%s\" extension_identityPoolId=  " + " \"%s\";";
            jass_config = jass_config.replace(";", " ");
            jass_config += String.format(extensionValue, extensionLogicalCluster, extensionIdentityPoolId);
        }
        properties.put(SASL_JAAS_CONFIG, jass_config);
    }

    public static void setAwsIamAuthProperties(Properties properties, final AwsIamAuthConfig awsIamAuthConfig, final AwsConfig awsConfig) {
        properties.put(SECURITY_PROTOCOL, "SASL_SSL");
        properties.put(SASL_MECHANISM, "AWS_MSK_IAM");
        properties.put(SASL_CLIENT_CALLBACK_HANDLER_CLASS, "software.amazon.msk.auth.iam.IAMClientCallbackHandler");
        if (awsIamAuthConfig == AwsIamAuthConfig.ROLE) {
            String baseIamAuthConfig = "software.amazon.msk.auth.iam.IAMLoginModule required " +
                "awsRoleArn=\"%s\" " +
                "awsStsRegion=\"%s\"";

            baseIamAuthConfig = String.format(baseIamAuthConfig, awsConfig.getStsRoleArn(), awsConfig.getRegion());

            if (Objects.nonNull(awsConfig.getStsRoleSessionName())) {
                baseIamAuthConfig += String.format(" awsRoleSessionName=\"%s\"", awsConfig.getStsRoleSessionName());
            }

            baseIamAuthConfig += ";";
            properties.put(SASL_JAAS_CONFIG, baseIamAuthConfig);
        } else if (awsIamAuthConfig == AwsIamAuthConfig.DEFAULT) {
            properties.put(SASL_JAAS_CONFIG,
                    "software.amazon.msk.auth.iam.IAMLoginModule required;");
        }
    }

    public static String getBootStrapServersForMsk(final AwsIamAuthConfig awsIamAuthConfig, final AwsConfig awsConfig, final Logger LOG) {
        if (awsIamAuthConfig == AwsIamAuthConfig.ROLE) {
            String sessionName = "data-prepper-kafka-session" + UUID.randomUUID();
            StsClient stsClient = StsClient.builder()
                    .region(Region.of(awsConfig.getRegion()))
                    .credentialsProvider(credentialsProvider)
                    .build();
            credentialsProvider = StsAssumeRoleCredentialsProvider
                    .builder()
                    .stsClient(stsClient)
                    .refreshRequest(
                            AssumeRoleRequest
                                    .builder()
                                    .roleArn(awsConfig.getStsRoleArn())
                                    .roleSessionName(sessionName)
                                    .build()
                    ).build();
        } else if (awsIamAuthConfig != AwsIamAuthConfig.DEFAULT) {
            throw new RuntimeException("Unknown AWS IAM auth mode");
        }
        final AwsConfig.AwsMskConfig awsMskConfig = awsConfig.getAwsMskConfig();
        KafkaClient kafkaClient = KafkaClient.builder()
                .credentialsProvider(credentialsProvider)
                .region(Region.of(awsConfig.getRegion()))
                .build();
        final GetBootstrapBrokersRequest request =
                GetBootstrapBrokersRequest
                        .builder()
                        .clusterArn(awsMskConfig.getArn())
                        .build();

        int numRetries = 0;
        boolean retryable;
        GetBootstrapBrokersResponse result = null;
        do {
            retryable = false;
            try {
                result = kafkaClient.getBootstrapBrokers(request);
            } catch (KafkaException | StsException e) {
                LOG.info("Failed to get bootstrap server information from MSK. Will try every 10 seconds for {} seconds", 10*MAX_KAFKA_CLIENT_RETRIES, e);
                try {
                    Thread.sleep(10000);
                } catch (InterruptedException exp) {}
                retryable = true;
            } catch (Exception e) {
                throw new RuntimeException("Failed to get bootstrap server information from MSK.", e);
            }
        } while (retryable && numRetries++ < MAX_KAFKA_CLIENT_RETRIES);
        if (Objects.isNull(result)) {
            throw new RuntimeException("Failed to get bootstrap server information from MSK after trying multiple times with retryable exceptions.");
        }
        switch (awsMskConfig.getBrokerConnectionType()) {
            case PUBLIC:
                return result.bootstrapBrokerStringPublicSaslIam();
            case MULTI_VPC:
                return result.bootstrapBrokerStringVpcConnectivitySaslIam();
            default:
            case SINGLE_VPC:
                return result.bootstrapBrokerStringSaslIam();
        }
    }

<<<<<<< HEAD
    public static void setDynamicSaslClientCallbackHandler(final Properties properties,
                                                           final KafkaConnectionConfig kafkaConnectionConfig,
                                                           final PluginConfigObservable pluginConfigObservable) {
        final AuthConfig authConfig = kafkaConnectionConfig.getAuthConfig();
        if (Objects.nonNull(authConfig)) {
            AuthConfig.SaslAuthConfig saslAuthConfig = authConfig.getSaslAuthConfig();
            if (Objects.nonNull(saslAuthConfig) && Objects.nonNull(saslAuthConfig.getPlainTextAuthConfig())) {
                final DynamicBasicCredentialsProvider dynamicBasicCredentialsProvider =
                        DynamicBasicCredentialsProvider.getInstance();
                pluginConfigObservable.addPluginConfigObserver(
                        newConfig -> dynamicBasicCredentialsProvider.refresh((KafkaConnectionConfig) newConfig));
                dynamicBasicCredentialsProvider.refresh(kafkaConnectionConfig);
                properties.put(SASL_CLIENT_CALLBACK_HANDLER_CLASS, DynamicSaslClientCallbackHandler.class);
            }
        }
    }

=======
>>>>>>> 42dd7159
    public static void setAuthProperties(final Properties properties, final KafkaClusterAuthConfig kafkaClusterAuthConfig, final Logger LOG) {
        final AwsConfig awsConfig = kafkaClusterAuthConfig.getAwsConfig();
        final AuthConfig authConfig = kafkaClusterAuthConfig.getAuthConfig();
        final EncryptionConfig encryptionConfig = kafkaClusterAuthConfig.getEncryptionConfig();
        credentialsProvider = DefaultCredentialsProvider.create();

        String bootstrapServers = "";
        if (Objects.nonNull(kafkaClusterAuthConfig.getBootstrapServers())) {
            bootstrapServers = String.join(",", kafkaClusterAuthConfig.getBootstrapServers());
        }

        if (Objects.nonNull(authConfig)) {
            final AuthConfig.SaslAuthConfig saslAuthConfig = authConfig.getSaslAuthConfig();
            if (Objects.nonNull(saslAuthConfig)) {
                final AwsIamAuthConfig awsIamAuthConfig = saslAuthConfig.getAwsIamAuthConfig();
                final PlainTextAuthConfig plainTextAuthConfig = saslAuthConfig.getPlainTextAuthConfig();

                if (Objects.nonNull(awsIamAuthConfig)) {
                    if (checkEncryptionType(encryptionConfig, EncryptionType.NONE)) {
                        throw new RuntimeException("Encryption Config must be SSL to use IAM authentication mechanism");
                    }
                    if (Objects.isNull(awsConfig)) {
                        throw new RuntimeException("AWS Config is not specified");
                    }
                    setAwsIamAuthProperties(properties, awsIamAuthConfig, awsConfig);
                    bootstrapServers = getBootStrapServersForMsk(awsIamAuthConfig, awsConfig, LOG);
                } else if (Objects.nonNull(saslAuthConfig.getOAuthConfig())) {
                    setOauthProperties(kafkaClusterAuthConfig, properties);
                } else if (Objects.nonNull(plainTextAuthConfig) && Objects.nonNull(kafkaClusterAuthConfig.getEncryptionConfig())) {
                    setPlainTextAuthProperties(properties, plainTextAuthConfig, kafkaClusterAuthConfig.getEncryptionConfig());
                } else {
                    throw new RuntimeException("No SASL auth config specified");
                }
            }
            if (encryptionConfig.getInsecure()) {
                properties.put(SSL_ENGINE_FACTORY_CLASS, InsecureSslEngineFactory.class);
            }
        }
        if (Objects.isNull(authConfig) || Objects.isNull(authConfig.getSaslAuthConfig())) {
            if (checkEncryptionType(encryptionConfig, EncryptionType.SSL)) {
                properties.put(SECURITY_PROTOCOL, "SSL");
                setSecurityProtocolSSLProperties(properties, encryptionConfig);
            }
        }
        if (Objects.isNull(bootstrapServers) || bootstrapServers.isEmpty()) {
            throw new RuntimeException("Bootstrap servers are not specified");
        }

        properties.put(ConsumerConfig.BOOTSTRAP_SERVERS_CONFIG, bootstrapServers);
    }

    private static boolean checkEncryptionType(final EncryptionConfig encryptionConfig, final EncryptionType encryptionType) {
        return Objects.nonNull(encryptionConfig) && encryptionConfig.getType() == encryptionType;
    }

    public static GlueSchemaRegistryKafkaDeserializer getGlueSerializer(final KafkaConsumerConfig kafkaConsumerConfig) {
        SchemaConfig schemaConfig = kafkaConsumerConfig.getSchemaConfig();
        if (Objects.isNull(schemaConfig) || schemaConfig.getType() != SchemaRegistryType.AWS_GLUE) {
            return null;
        }
        Map<String, Object> configs = new HashMap<>();
        configs.put(AWSSchemaRegistryConstants.AWS_REGION, kafkaConsumerConfig.getAwsConfig().getRegion());
        configs.put(AWSSchemaRegistryConstants.AVRO_RECORD_TYPE, AvroRecordType.GENERIC_RECORD.getName());
        configs.put(AWSSchemaRegistryConstants.CACHE_TIME_TO_LIVE_MILLIS, "86400000");
        configs.put(AWSSchemaRegistryConstants.CACHE_SIZE, "10");
        configs.put(AWSSchemaRegistryConstants.COMPATIBILITY_SETTING, Compatibility.FULL);
        glueDeserializer = new GlueSchemaRegistryKafkaDeserializer(credentialsProvider, configs);
        return glueDeserializer;
    }

}
<|MERGE_RESOLUTION|>--- conflicted
+++ resolved
@@ -127,7 +127,6 @@
             setSecurityProtocolSSLProperties(properties, encryptionConfig);
         } else { // EncryptionType.NONE
             properties.put(SECURITY_PROTOCOL, "SASL_PLAINTEXT");
-<<<<<<< HEAD
         }
     }
 
@@ -140,20 +139,6 @@
         }
     }
 
-=======
-        }
-    }
-
-    private static void setSecurityProtocolSSLProperties(final Properties properties, final EncryptionConfig encryptionConfig) {
-        if (Objects.nonNull(encryptionConfig.getCertificateContent())) {
-            setCustomSslProperties(properties, encryptionConfig.getCertificateContent());
-        } else if (Objects.nonNull(encryptionConfig.getTrustStoreFilePath()) &&
-                Objects.nonNull(encryptionConfig.getTrustStorePassword())) {
-            setTruststoreProperties(properties, encryptionConfig);
-        }
-    }
-
->>>>>>> 42dd7159
     private static void setCustomSslProperties(final Properties properties, final String certificateContent) {
         properties.put(CERTIFICATE_CONTENT, certificateContent);
         properties.put(SSL_ENGINE_FACTORY_CLASS, CustomClientSslEngineFactory.class);
@@ -301,8 +286,6 @@
                 return result.bootstrapBrokerStringSaslIam();
         }
     }
-
-<<<<<<< HEAD
     public static void setDynamicSaslClientCallbackHandler(final Properties properties,
                                                            final KafkaConnectionConfig kafkaConnectionConfig,
                                                            final PluginConfigObservable pluginConfigObservable) {
@@ -319,9 +302,6 @@
             }
         }
     }
-
-=======
->>>>>>> 42dd7159
     public static void setAuthProperties(final Properties properties, final KafkaClusterAuthConfig kafkaClusterAuthConfig, final Logger LOG) {
         final AwsConfig awsConfig = kafkaClusterAuthConfig.getAwsConfig();
         final AuthConfig authConfig = kafkaClusterAuthConfig.getAuthConfig();
