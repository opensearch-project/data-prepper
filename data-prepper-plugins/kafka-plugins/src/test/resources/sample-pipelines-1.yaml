--- conflicted
+++ resolved
@@ -13,12 +13,5 @@
       schema:
         registry_url: http://localhost:8081/
         version: 1
-<<<<<<< HEAD
-      authentication:
-        sasl_plaintext:
-          username: admin
-          password: admin-secret
-=======
->>>>>>> d64b48ca
   sink:
     - stdout: