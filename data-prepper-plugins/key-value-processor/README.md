--- conflicted
+++ resolved
@@ -42,16 +42,12 @@
 * `include_keys` - An array specifying the keys which should be added to parse. By default, all keys will be added.
   * Default: `[]`
   * Example: `include_keys` is `["key2"]`. `key1=value1&key2=value2` will parse into `{"key2": "value2"}`
-<<<<<<< HEAD
-
+* `exclude_keys` - An array specifying the parsed keys which should not be added to the event. By default no keys will be excluded.
+  * Default: `[]`
+  * Example: `exclude_keys` is `["key2"]`. `key1=value1&key2=value2` will parse into `{"key1": "value1"}`
 * `default_keys` - A hash specifying the default keys and their values which should be added to the event in case these keys do not exist in the source field being parsed.
   * Default: `{}`
   * Example: `default_keys` is `{"defaultkey": "defaultvalue"}`. `key1=value1` will parse into `{"defaultkey": "defaultvalue", "key1": "value1"}`
-=======
-* `exclude_keys` - An array specifying the parsed keys which should not be added to the event. By default no keys will be excluded.
-  * Default: `[]`
-  * Example: `exclude_keys` is `["key2"]`. `key1=value1&key2=value2` will parse into `{"key1": "value1"}`
->>>>>>> 90178c44
 * `key_value_delimiter_regex` - A regex specifying the delimiter between a key and a value. Special regex characters such as `[` and `]` must be escaped using `\\`.
   * There is no default.
   * Note: This cannot be defined at the same time as `value_split_characters`
