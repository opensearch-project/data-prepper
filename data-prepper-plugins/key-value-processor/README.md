# Key Value Processor
This is a processor that takes in a message and parses it into key/value pairs.

## Basic Usage
To get started, create the following `pipeline.yaml`.
```yaml
kv-pipeline:
  source:
    file:
      path: "/full/path/to/logs_json.log"
      record_type: "event"
      format: "json"
  processor:
    - key_value:
  sink:
    - stdout:
```

Create the following file named `logs_json.log` and replace the `path` in the file source of your `pipeline.yaml` with the path of this file.

```json
{"message": "key1=value&key2=value2"}
```

When run, the processor will parse the message into the following output:

```json
{"message": "key1=value&key2=value2", "parsed_message": {"key1": "value1", "key2": "value2"}}
```

## Configuration
* `source` - The field in the message that will be parsed. 
  * Default: `message`
* `destination` - The field the parsed source will be output to. This will overwrite any preexisting data for that key.
  * Default: `parsed_message`
* `field_delimiter_regex` - A regex specifying the delimiter between key/value pairs. Special regex characters such as `[` and `]` must be escaped using `\\`.
  * There is no default.
  * Note: This cannot be defined at the same time as `field_split_characters`
* `field_split_characters` - A string of characters to split between key/value pairs. Special regex characters such as `[` and `]` must be escaped using `\\`.
  * Default: `&`
  * Note: This cannot be defined at the same time as `field_delimiter_regex`
* `include_keys` - An array specifying the keys which should be added to parse. By default, all keys will be added.
  * Default: `[]`
  * Example: `include_keys` is `["key2"]`. `key1=value1&key2=value2` will parse into `{"key2": "value2"}`
* `key_value_delimiter_regex` - A regex specifying the delimiter between a key and a value. Special regex characters such as `[` and `]` must be escaped using `\\`.
  * There is no default.
  * Note: This cannot be defined at the same time as `value_split_characters`
* `value_split_characters` - A string of characters to split between keys and values. Special regex characters such as `[` and `]` must be escaped using `\\`.
  * Default: `=`
  *   * Note: This cannot be defined at the same time as `key_value_delimiter_regex`
* `non_match_value` - When a key/value cannot be successfully split, the key/value will be placed in the key field and the specified value in the value field.
  * Default: `null`
  * Example: `key1value1&key2=value2` will parse into `{"key1value1": null, "key2": "value2"}`
* `prefix` - A prefix given to all keys.
  * Default is an empty string
* `delete_key_regex` - A regex that will be used to delete characters from the key. Special regex characters such as `[` and `]` must be escaped using `\\`.
  * There is no default
  * Non-empty string is the only valid value
  * Example: `delete_key_regex` is `"\s"`. `{"key1 =value1"}` will parse into `{"key1": "value1"}`
* `delete_value_regex` - A regex that will be used to delete characters from the value. Special regex characters such as `[` and `]` must be escaped using `\\`.
  * There is no default
  * Cannot be an empty string
  * Example: `delete_value_regex` is `"\s"`. `{"key1=value1 "}` will parse into `{"key1": "value1"}`
* `transform_key` - Change keys to lowercase, uppercase, or all capitals.
  * Default is an empty string (no transformation)
  * Example: `transform_key` is `lowercase`. `{"Key1=value1"}` will parse into `{"key1": "value1"}`
  * Example: `transform_key` is `uppercase`. `{"key1=value1"}` will parse into `{"Key1": "value1"}`
  * Example: `transform_key` is `capitalize`. `{"key1=value1"}` will parse into `{"KEY1": "value1"}`
* `whitespace` - Specify whether to be lenient or strict with the acceptance of unnecessary whitespace surrounding the configured value-split sequence.
  * Default: `lenient`
  * Example: `whitespace` is `"lenient"`. `{"key1  =  value1"}` will parse into `{"key1  ": "  value1"}`
  * Example: `whitespace` is `"strict"`. `{"key1  =  value1"}` will parse into `{"key1": "value1"}`
* `skip_duplicate_values` - A boolean option for removing duplicate key/value pairs. When set to true, only one unique key/value pair will be preserved.
  * Default: `false`
  * Example: `skip_duplicate_values` is `false`. `{"key1=value1&key1=value1"}` will parse into `{"key1": ["value1", "value1"]}`
  * Example: `skip_duplicate_values` is `true`. `{"key1=value1&key1=value1"}` will parse into `{"key1": "value1"}`
<<<<<<< HEAD
* `exclude_keys` - An array specifying the parsed keys which should not be added to the event. By default no keys will be excluded.
  * Default: `[]`
  * Example: `exclude_keys` is `["key2"]`. `key1=value1&key2=value2` will parse into `{"key1": "value1"}`
=======
* `remove_brackets` - Specify whether to treat square brackets, angle brackets, and parentheses as value "wrappers" that should be removed from the value.
  * Default: `false`
  * Example: `remove_brackets` is `true`. `{"key1=(value1)"}` will parse into `{"key1": value1}`
  * Example: `remove_brackets` is `false`. `{"key1=(value1)"}` will parse into `{"key1": "(value1)"}`
  * In the case of a key-value pair with a brackets and a split character, the splitting will take priority over `remove_brackets=true`. `{key1=(value1&value2)}` will parse into `{"key1":"value1","value2)":null}`
>>>>>>> 808e239d

## Developer Guide
This plugin is compatible with Java 14. See
- [CONTRIBUTING](https://github.com/opensearch-project/data-prepper/blob/main/CONTRIBUTING.md)
- [monitoring](https://github.com/opensearch-project/data-prepper/blob/main/docs/monitoring.md)<|MERGE_RESOLUTION|>--- conflicted
+++ resolved
@@ -42,6 +42,9 @@
 * `include_keys` - An array specifying the keys which should be added to parse. By default, all keys will be added.
   * Default: `[]`
   * Example: `include_keys` is `["key2"]`. `key1=value1&key2=value2` will parse into `{"key2": "value2"}`
+* `exclude_keys` - An array specifying the parsed keys which should not be added to the event. By default no keys will be excluded.
+  * Default: `[]`
+  * Example: `exclude_keys` is `["key2"]`. `key1=value1&key2=value2` will parse into `{"key1": "value1"}`
 * `key_value_delimiter_regex` - A regex specifying the delimiter between a key and a value. Special regex characters such as `[` and `]` must be escaped using `\\`.
   * There is no default.
   * Note: This cannot be defined at the same time as `value_split_characters`
@@ -74,17 +77,11 @@
   * Default: `false`
   * Example: `skip_duplicate_values` is `false`. `{"key1=value1&key1=value1"}` will parse into `{"key1": ["value1", "value1"]}`
   * Example: `skip_duplicate_values` is `true`. `{"key1=value1&key1=value1"}` will parse into `{"key1": "value1"}`
-<<<<<<< HEAD
-* `exclude_keys` - An array specifying the parsed keys which should not be added to the event. By default no keys will be excluded.
-  * Default: `[]`
-  * Example: `exclude_keys` is `["key2"]`. `key1=value1&key2=value2` will parse into `{"key1": "value1"}`
-=======
 * `remove_brackets` - Specify whether to treat square brackets, angle brackets, and parentheses as value "wrappers" that should be removed from the value.
   * Default: `false`
   * Example: `remove_brackets` is `true`. `{"key1=(value1)"}` will parse into `{"key1": value1}`
   * Example: `remove_brackets` is `false`. `{"key1=(value1)"}` will parse into `{"key1": "(value1)"}`
   * In the case of a key-value pair with a brackets and a split character, the splitting will take priority over `remove_brackets=true`. `{key1=(value1&value2)}` will parse into `{"key1":"value1","value2)":null}`
->>>>>>> 808e239d
 
 ## Developer Guide
 This plugin is compatible with Java 14. See
