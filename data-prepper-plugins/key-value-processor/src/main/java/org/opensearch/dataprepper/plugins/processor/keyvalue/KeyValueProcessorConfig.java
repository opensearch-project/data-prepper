/*
 * Copyright OpenSearch Contributors
 * SPDX-License-Identifier: Apache-2.0
 */

package org.opensearch.dataprepper.plugins.processor.keyvalue;

import com.fasterxml.jackson.annotation.JsonProperty;
import jakarta.validation.constraints.NotEmpty;
import jakarta.validation.constraints.NotNull;

import java.util.ArrayList;
import java.util.List;

public class KeyValueProcessorConfig {
    static final String DEFAULT_SOURCE = "message";
    static final String DEFAULT_DESTINATION = "parsed_message";
    public static final String DEFAULT_FIELD_SPLIT_CHARACTERS = "&";
    static final List<String> DEFAULT_INCLUDE_KEYS = new ArrayList<>();
<<<<<<< HEAD

    static final Map<String, Object> DEFAULT_DEFAULT_KEYS = Collections.emptyMap();
=======
    static final List<String> DEFAULT_EXCLUDE_KEYS = new ArrayList<>();
>>>>>>> 90178c44
    public static final String DEFAULT_VALUE_SPLIT_CHARACTERS = "=";
    static final Object DEFAULT_NON_MATCH_VALUE = null;
    static final String DEFAULT_PREFIX = "";
    static final String DEFAULT_DELETE_KEY_REGEX = "";
    static final String DEFAULT_DELETE_VALUE_REGEX = "";
    static final String DEFAULT_TRANSFORM_KEY = "";
    static final String DEFAULT_WHITESPACE = "lenient";
    static final boolean DEFAULT_SKIP_DUPLICATE_VALUES = false;
    static final boolean DEFAULT_REMOVE_BRACKETS = false;

    @NotEmpty
    private String source = DEFAULT_SOURCE;

    @NotEmpty
    private String destination = DEFAULT_DESTINATION;

    @JsonProperty("field_delimiter_regex")
    private String fieldDelimiterRegex;

    @JsonProperty("field_split_characters")
    @NotEmpty
    private String fieldSplitCharacters = DEFAULT_FIELD_SPLIT_CHARACTERS;

    @JsonProperty("include_keys")
    @NotNull
    private List<String> includeKeys = DEFAULT_INCLUDE_KEYS;

<<<<<<< HEAD

    @JsonProperty("default_keys")
    @NotNull
    private Map<String, String> defaultKeys = DEFAULT_DEFAULT_KEYS;
=======
    @JsonProperty("exclude_keys")
    @NotNull
    private List<String> excludeKeys = DEFAULT_EXCLUDE_KEYS;
>>>>>>> 90178c44

    @JsonProperty("key_value_delimiter_regex")
    private String keyValueDelimiterRegex;

    @JsonProperty("value_split_characters")
    private String valueSplitCharacters = DEFAULT_VALUE_SPLIT_CHARACTERS;

    @JsonProperty("non_match_value")
    private Object nonMatchValue = DEFAULT_NON_MATCH_VALUE;

    @NotNull
    private String prefix = DEFAULT_PREFIX;

    @JsonProperty("delete_key_regex")
    @NotNull
    private String deleteKeyRegex = DEFAULT_DELETE_KEY_REGEX;

    @JsonProperty("delete_value_regex")
    @NotNull
    private String deleteValueRegex = DEFAULT_DELETE_VALUE_REGEX;

    @JsonProperty("transform_key")
    @NotNull
    private String transformKey = DEFAULT_TRANSFORM_KEY;

    @JsonProperty("whitespace")
    @NotNull
    private String whitespace = DEFAULT_WHITESPACE;

    @JsonProperty("skip_duplicate_values")
    @NotNull
    private boolean skipDuplicateValues = DEFAULT_SKIP_DUPLICATE_VALUES;

    @JsonProperty("remove_brackets")
    @NotNull
    private boolean removeBrackets = DEFAULT_REMOVE_BRACKETS;

    public String getSource() {
        return source;
    }

    public String getDestination() {
        return destination;
    }

    public String getFieldDelimiterRegex() {
        return fieldDelimiterRegex;
    }

    public String getFieldSplitCharacters() {
        return fieldSplitCharacters;
    }

    public List<String> getIncludeKeys() {
        return includeKeys;
    }

<<<<<<< HEAD

    public Map<String, String> getDefaultKeys() {
        return defaultKeys;
=======
    public List<String> getExcludeKeys() {
        return excludeKeys;
>>>>>>> 90178c44
    }

    public String getKeyValueDelimiterRegex() {
        return keyValueDelimiterRegex;
    }

    public String getValueSplitCharacters() {
        return valueSplitCharacters;
    }

    public Object getNonMatchValue() {
        return nonMatchValue;
    }

    public String getPrefix() {
        return prefix;
    }

    public String getDeleteKeyRegex() {
        return deleteKeyRegex;
    }

    public String getDeleteValueRegex() {
        return deleteValueRegex;
    }

    public String getTransformKey() {
        return transformKey;
    }

    public String getWhitespace() {
        return whitespace;
    }

    public boolean getSkipDuplicateValues() {
        return skipDuplicateValues;
    }

    public boolean getRemoveBrackets() {
        return removeBrackets;
    }
}<|MERGE_RESOLUTION|>--- conflicted
+++ resolved
@@ -17,12 +17,8 @@
     static final String DEFAULT_DESTINATION = "parsed_message";
     public static final String DEFAULT_FIELD_SPLIT_CHARACTERS = "&";
     static final List<String> DEFAULT_INCLUDE_KEYS = new ArrayList<>();
-<<<<<<< HEAD
-
+    static final List<String> DEFAULT_EXCLUDE_KEYS = new ArrayList<>();
     static final Map<String, Object> DEFAULT_DEFAULT_KEYS = Collections.emptyMap();
-=======
-    static final List<String> DEFAULT_EXCLUDE_KEYS = new ArrayList<>();
->>>>>>> 90178c44
     public static final String DEFAULT_VALUE_SPLIT_CHARACTERS = "=";
     static final Object DEFAULT_NON_MATCH_VALUE = null;
     static final String DEFAULT_PREFIX = "";
@@ -50,16 +46,13 @@
     @NotNull
     private List<String> includeKeys = DEFAULT_INCLUDE_KEYS;
 
-<<<<<<< HEAD
+    @JsonProperty("exclude_keys")
+    @NotNull
+    private List<String> excludeKeys = DEFAULT_EXCLUDE_KEYS;
 
     @JsonProperty("default_keys")
     @NotNull
     private Map<String, String> defaultKeys = DEFAULT_DEFAULT_KEYS;
-=======
-    @JsonProperty("exclude_keys")
-    @NotNull
-    private List<String> excludeKeys = DEFAULT_EXCLUDE_KEYS;
->>>>>>> 90178c44
 
     @JsonProperty("key_value_delimiter_regex")
     private String keyValueDelimiterRegex;
@@ -117,14 +110,12 @@
         return includeKeys;
     }
 
-<<<<<<< HEAD
+    public List<String> getExcludeKeys() {
+        return excludeKeys;
+    }
 
     public Map<String, String> getDefaultKeys() {
         return defaultKeys;
-=======
-    public List<String> getExcludeKeys() {
-        return excludeKeys;
->>>>>>> 90178c44
     }
 
     public String getKeyValueDelimiterRegex() {
