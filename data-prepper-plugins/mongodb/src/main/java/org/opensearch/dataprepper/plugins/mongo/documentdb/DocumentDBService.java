--- conflicted
+++ resolved
@@ -8,11 +8,9 @@
 import org.opensearch.dataprepper.model.plugin.PluginConfigObservable;
 import org.opensearch.dataprepper.model.record.Record;
 import org.opensearch.dataprepper.model.source.coordinator.enhanced.EnhancedSourceCoordinator;
-import org.opensearch.dataprepper.plugins.mongo.configuration.CollectionConfig;
 import org.opensearch.dataprepper.plugins.mongo.configuration.MongoDBSourceConfig;
 import org.opensearch.dataprepper.plugins.mongo.leader.LeaderScheduler;
 import org.opensearch.dataprepper.plugins.mongo.s3partition.S3PartitionCreatorScheduler;
-import org.opensearch.dataprepper.plugins.mongo.stream.StreamScheduler;
 import org.slf4j.Logger;
 import org.slf4j.LoggerFactory;
 
@@ -50,27 +48,9 @@
      */
     public void start(Buffer<Record<Event>> buffer) {
         final LeaderScheduler leaderScheduler = new LeaderScheduler(sourceCoordinator, sourceConfig.getCollections());
-<<<<<<< HEAD
         leaderExecutor.submit(leaderScheduler);
         final S3PartitionCreatorScheduler s3PartitionCreatorScheduler = new S3PartitionCreatorScheduler(sourceCoordinator);
         leaderExecutor.submit(s3PartitionCreatorScheduler);
-=======
-        runnableList.add(leaderScheduler);
-
-        if (sourceConfig.getCollections().stream().anyMatch(CollectionConfig::isExport)) {
-            final ExportScheduler exportScheduler = new ExportScheduler(sourceCoordinator, mongoDBExportPartitionSupplier, pluginMetrics);
-            final ExportWorker exportWorker = new ExportWorker(sourceCoordinator, buffer, pluginMetrics, acknowledgementSetManager, sourceConfig);
-            runnableList.add(exportScheduler);
-            runnableList.add(exportWorker);
-        }
-
-        if (sourceConfig.getCollections().stream().anyMatch(CollectionConfig::isStream)) {
-            final S3PartitionCreatorScheduler s3PartitionCreatorScheduler = new S3PartitionCreatorScheduler(sourceCoordinator);
-            runnableList.add(s3PartitionCreatorScheduler);
-            final StreamScheduler streamScheduler = new StreamScheduler(sourceCoordinator, buffer, acknowledgementSetManager, sourceConfig, pluginMetrics);
-            runnableList.add(streamScheduler);
-        }
->>>>>>> 42596a96
 
         final MongoTasksRefresher mongoTasksRefresher = new MongoTasksRefresher(
                 buffer, sourceCoordinator, pluginMetrics, acknowledgementSetManager,
