--- conflicted
+++ resolved
@@ -12,7 +12,9 @@
 import org.opensearch.dataprepper.plugins.mongo.coordination.partition.ExportPartition;
 import org.opensearch.dataprepper.plugins.mongo.coordination.partition.GlobalState;
 import org.opensearch.dataprepper.plugins.mongo.coordination.partition.LeaderPartition;
+import org.opensearch.dataprepper.plugins.mongo.coordination.partition.S3FolderPartition;
 import org.opensearch.dataprepper.plugins.mongo.coordination.partition.StreamPartition;
+import software.amazon.awssdk.regions.Region;
 
 import java.time.Duration;
 import java.util.List;
@@ -41,6 +43,11 @@
 
 @ExtendWith(MockitoExtension.class)
 public class LeaderSchedulerTest {
+    private static final String TEST_COLLECTION = UUID.randomUUID().toString();
+    private static final String TEST_S3_BUCKET_NAME = UUID.randomUUID().toString();
+    private static final String TEST_S3_PATH_PREFIX = UUID.randomUUID().toString();
+    private static final String TEST_S3_REGION = Region.US_EAST_1.toString();
+
     @Mock
     private EnhancedSourceCoordinator coordinator;
 
@@ -79,7 +86,10 @@
         given(collectionConfig.isStreamEnabled()).willReturn(true);
         given(collectionConfig.getExportConfig()).willReturn(exportConfig);
         given(exportConfig.getItemsPerPartition()).willReturn(new Random().nextInt());
-        given(collectionConfig.getCollection()).willReturn(UUID.randomUUID().toString());
+        given(collectionConfig.getCollection()).willReturn(TEST_COLLECTION);
+        given(collectionConfig.getS3PathPrefix()).willReturn(TEST_S3_PATH_PREFIX);
+        given(collectionConfig.getS3Bucket()).willReturn(TEST_S3_BUCKET_NAME);
+        given(collectionConfig.getS3Region()).willReturn(TEST_S3_REGION);
 
         final ExecutorService executorService = Executors.newSingleThreadExecutor();
         final Future<?> future = executorService.submit(() -> leaderScheduler.run());
@@ -95,14 +105,9 @@
             .atMost(Duration.ofSeconds(2))
             .untilAsserted(() ->  verify(coordinator).giveUpPartition(leaderPartition));
 
-<<<<<<< HEAD
-        // Should create 1 export partition + 1 stream partitions + 2 global table state
-        verify(coordinator, times(4)).createPartition(
+        // Should create 1 export partition + 1 stream partitions + 1 S3 partition + 2 global table state
+        verify(coordinator, times(5)).createPartition(
                 enhancedSourcePartitionArgumentCaptor.capture());
-=======
-        // Should create 1 export partition + 1 stream partitions + 1 global table state
-        verify(coordinator, times(4)).createPartition(any(EnhancedSourcePartition.class));
->>>>>>> 1e5e0d06
         verify(coordinator, atLeast(1)).saveProgressStateForPartition(leaderPartition, Duration.ofMinutes(DEFAULT_EXTEND_LEASE_MINUTES));
 
         assertThat(leaderPartition.getProgressState().get().isInitialized(), equalTo(true));
@@ -119,7 +124,11 @@
         assertThat(exportGlobalProgressState.get("totalPartitions"), equalTo(0L));
         assertThat(exportGlobalProgressState.get("loadedPartitions"), equalTo(0L));
         assertThat(exportGlobalProgressState.get("loadedRecords"), equalTo(0L));
-        assertThat(allEnhancedSourcePartitions.get(3), instanceOf(StreamPartition.class));
+        assertThat(allEnhancedSourcePartitions.get(3), instanceOf(S3FolderPartition.class));
+        final S3FolderPartition s3FolderPartition = (S3FolderPartition) allEnhancedSourcePartitions.get(3);
+        assertThat(s3FolderPartition.getPartitionKey(), equalTo(String.format(
+                "%s|%s|%s|%s", TEST_COLLECTION, TEST_S3_BUCKET_NAME, TEST_S3_PATH_PREFIX, TEST_S3_REGION)));
+        assertThat(allEnhancedSourcePartitions.get(4), instanceOf(StreamPartition.class));
         executorService.shutdownNow();
     }
 
@@ -132,7 +141,10 @@
         given(collectionConfig.isExportEnabled()).willReturn(true);
         given(collectionConfig.getExportConfig()).willReturn(exportConfig);
         given(exportConfig.getItemsPerPartition()).willReturn(new Random().nextInt());
-        given(collectionConfig.getCollection()).willReturn(UUID.randomUUID().toString());
+        given(collectionConfig.getCollection()).willReturn(TEST_COLLECTION);
+        given(collectionConfig.getS3PathPrefix()).willReturn(TEST_S3_PATH_PREFIX);
+        given(collectionConfig.getS3Bucket()).willReturn(TEST_S3_BUCKET_NAME);
+        given(collectionConfig.getS3Region()).willReturn(TEST_S3_REGION);
 
         final ExecutorService executorService = Executors.newSingleThreadExecutor();
         final Future<?> future = executorService.submit(() -> leaderScheduler.run());
@@ -148,14 +160,9 @@
             .atMost(Duration.ofSeconds(2))
             .untilAsserted(() ->  verify(coordinator).giveUpPartition(leaderPartition));
 
-<<<<<<< HEAD
-        // Should create 1 export partition + 1 stream partitions + 2 global table state
-        verify(coordinator, times(3)).createPartition(
+        // Should create 1 export partition + 1 stream partitions + 1 S3 partition + 2 global table state
+        verify(coordinator, times(4)).createPartition(
                 enhancedSourcePartitionArgumentCaptor.capture());
-=======
-        // Should create 1 export partition + 1 stream partitions + 1 S3 partition + 1 global table state
-        verify(coordinator, times(3)).createPartition(any(EnhancedSourcePartition.class));
->>>>>>> 1e5e0d06
         verify(coordinator, atLeast(1)).saveProgressStateForPartition(leaderPartition, Duration.ofMinutes(DEFAULT_EXTEND_LEASE_MINUTES));
 
         assertThat(leaderPartition.getProgressState().get().isInitialized(), equalTo(true));
@@ -172,6 +179,10 @@
         assertThat(exportGlobalProgressState.get("totalPartitions"), equalTo(0L));
         assertThat(exportGlobalProgressState.get("loadedPartitions"), equalTo(0L));
         assertThat(exportGlobalProgressState.get("loadedRecords"), equalTo(0L));
+        assertThat(allEnhancedSourcePartitions.get(3), instanceOf(S3FolderPartition.class));
+        final S3FolderPartition s3FolderPartition = (S3FolderPartition) allEnhancedSourcePartitions.get(3);
+        assertThat(s3FolderPartition.getPartitionKey(), equalTo(String.format(
+                "%s|%s|%s|%s", TEST_COLLECTION, TEST_S3_BUCKET_NAME, TEST_S3_PATH_PREFIX, TEST_S3_REGION)));
         executorService.shutdownNow();
     }
 
@@ -182,7 +193,10 @@
         leaderPartition = new LeaderPartition();
         given(coordinator.acquireAvailablePartition(LeaderPartition.PARTITION_TYPE)).willReturn(Optional.of(leaderPartition));
         given(collectionConfig.isStreamEnabled()).willReturn(true);
-        given(collectionConfig.getCollection()).willReturn(UUID.randomUUID().toString());
+        given(collectionConfig.getCollection()).willReturn(TEST_COLLECTION);
+        given(collectionConfig.getS3PathPrefix()).willReturn(TEST_S3_PATH_PREFIX);
+        given(collectionConfig.getS3Bucket()).willReturn(TEST_S3_BUCKET_NAME);
+        given(collectionConfig.getS3Region()).willReturn(TEST_S3_REGION);
 
         final ExecutorService executorService = Executors.newSingleThreadExecutor();
         final Future<?> future = executorService.submit(() -> leaderScheduler.run());
@@ -196,21 +210,20 @@
             .atMost(Duration.ofSeconds(2))
             .untilAsserted(() ->  verify(coordinator).giveUpPartition(leaderPartition));
 
-<<<<<<< HEAD
-        // Should create 1 stream partitions + 1 global table state
-        verify(coordinator, times(2)).createPartition(
+        // Should create 1 stream partitions + 1 S3 partition + 1 global table state
+        verify(coordinator, times(3)).createPartition(
                 enhancedSourcePartitionArgumentCaptor.capture());
-=======
-        // Should create 1 export partition + 1 stream partitions + 1 global table state
-        verify(coordinator, times(3)).createPartition(any(EnhancedSourcePartition.class));
->>>>>>> 1e5e0d06
         verify(coordinator, atLeast(1)).saveProgressStateForPartition(leaderPartition, Duration.ofMinutes(DEFAULT_EXTEND_LEASE_MINUTES));
 
         assertThat(leaderPartition.getProgressState().get().isInitialized(), equalTo(true));
         final List<EnhancedSourcePartition> allEnhancedSourcePartitions =
                 enhancedSourcePartitionArgumentCaptor.getAllValues();
         assertThat(allEnhancedSourcePartitions.get(0), instanceOf(GlobalState.class));
-        assertThat(allEnhancedSourcePartitions.get(1), instanceOf(StreamPartition.class));
+        assertThat(allEnhancedSourcePartitions.get(1), instanceOf(S3FolderPartition.class));
+        final S3FolderPartition s3FolderPartition = (S3FolderPartition) allEnhancedSourcePartitions.get(1);
+        assertThat(s3FolderPartition.getPartitionKey(), equalTo(String.format(
+                "%s|%s|%s|%s", TEST_COLLECTION, TEST_S3_BUCKET_NAME, TEST_S3_PATH_PREFIX, TEST_S3_REGION)));
+        assertThat(allEnhancedSourcePartitions.get(2), instanceOf(StreamPartition.class));
         executorService.shutdownNow();
     }
 }