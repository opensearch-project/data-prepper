--- conflicted
+++ resolved
@@ -54,15 +54,9 @@
     @Mock
     private CollectionConfig collectionConfig;
 
-<<<<<<< HEAD
-    @Mock
-    private CollectionConfig.ExportConfig exportConfig;
-
     @Captor
     private ArgumentCaptor<EnhancedSourcePartition> enhancedSourcePartitionArgumentCaptor;
 
-=======
->>>>>>> a17dbe5f
     private LeaderScheduler leaderScheduler;
     private LeaderPartition leaderPartition;
 
@@ -87,17 +81,13 @@
         given(coordinator.acquireAvailablePartition(LeaderPartition.PARTITION_TYPE)).willReturn(Optional.of(leaderPartition));
         given(collectionConfig.isExport()).willReturn(true);
         given(collectionConfig.isStream()).willReturn(true);
-<<<<<<< HEAD
-        given(collectionConfig.getExportConfig()).willReturn(exportConfig);
-        given(exportConfig.getItemsPerPartition()).willReturn(new Random().nextInt());
+        given(collectionConfig.getExportBatchSize()).willReturn(Math.abs(new Random().nextInt()));
         given(collectionConfig.getCollection()).willReturn(TEST_COLLECTION);
         given(collectionConfig.getS3PathPrefix()).willReturn(TEST_S3_PATH_PREFIX);
         given(collectionConfig.getS3Bucket()).willReturn(TEST_S3_BUCKET_NAME);
         given(collectionConfig.getS3Region()).willReturn(TEST_S3_REGION);
-=======
-        given(collectionConfig.getExportBatchSize()).willReturn(Math.abs(new Random().nextInt()));
-        given(collectionConfig.getCollection()).willReturn(UUID.randomUUID().toString());
->>>>>>> a17dbe5f
+        final int partitionCount = Math.abs(new Random().nextInt(10));
+        given(collectionConfig.getPartitionCount()).willReturn(partitionCount);
 
         final ExecutorService executorService = Executors.newSingleThreadExecutor();
         final Future<?> future = executorService.submit(() -> leaderScheduler.run());
@@ -135,7 +125,7 @@
         assertThat(allEnhancedSourcePartitions.get(3), instanceOf(S3FolderPartition.class));
         final S3FolderPartition s3FolderPartition = (S3FolderPartition) allEnhancedSourcePartitions.get(3);
         assertThat(s3FolderPartition.getPartitionKey(), equalTo(String.format(
-                "%s|%s|%s|%s", TEST_COLLECTION, TEST_S3_BUCKET_NAME, TEST_S3_PATH_PREFIX, TEST_S3_REGION)));
+                "%s|%s|%s|%d|%s", TEST_COLLECTION, TEST_S3_BUCKET_NAME, TEST_S3_PATH_PREFIX, partitionCount, TEST_S3_REGION)));
         assertThat(allEnhancedSourcePartitions.get(4), instanceOf(StreamPartition.class));
         executorService.shutdownNow();
     }
@@ -147,17 +137,13 @@
         leaderPartition = new LeaderPartition();
         given(coordinator.acquireAvailablePartition(LeaderPartition.PARTITION_TYPE)).willReturn(Optional.of(leaderPartition));
         given(collectionConfig.isExport()).willReturn(true);
-<<<<<<< HEAD
-        given(collectionConfig.getExportConfig()).willReturn(exportConfig);
-        given(exportConfig.getItemsPerPartition()).willReturn(new Random().nextInt());
+        given(collectionConfig.getExportBatchSize()).willReturn(Math.abs(new Random().nextInt()));
         given(collectionConfig.getCollection()).willReturn(TEST_COLLECTION);
         given(collectionConfig.getS3PathPrefix()).willReturn(TEST_S3_PATH_PREFIX);
         given(collectionConfig.getS3Bucket()).willReturn(TEST_S3_BUCKET_NAME);
         given(collectionConfig.getS3Region()).willReturn(TEST_S3_REGION);
-=======
-        given(collectionConfig.getExportBatchSize()).willReturn(Math.abs(new Random().nextInt()));
-        given(collectionConfig.getCollection()).willReturn(UUID.randomUUID().toString());
->>>>>>> a17dbe5f
+        final int partitionCount = Math.abs(new Random().nextInt(10));
+        given(collectionConfig.getPartitionCount()).willReturn(partitionCount);
 
         final ExecutorService executorService = Executors.newSingleThreadExecutor();
         final Future<?> future = executorService.submit(() -> leaderScheduler.run());
@@ -195,7 +181,7 @@
         assertThat(allEnhancedSourcePartitions.get(3), instanceOf(S3FolderPartition.class));
         final S3FolderPartition s3FolderPartition = (S3FolderPartition) allEnhancedSourcePartitions.get(3);
         assertThat(s3FolderPartition.getPartitionKey(), equalTo(String.format(
-                "%s|%s|%s|%s", TEST_COLLECTION, TEST_S3_BUCKET_NAME, TEST_S3_PATH_PREFIX, TEST_S3_REGION)));
+                "%s|%s|%s|%d|%s", TEST_COLLECTION, TEST_S3_BUCKET_NAME, TEST_S3_PATH_PREFIX, partitionCount, TEST_S3_REGION)));
         executorService.shutdownNow();
     }
 
@@ -210,6 +196,8 @@
         given(collectionConfig.getS3PathPrefix()).willReturn(TEST_S3_PATH_PREFIX);
         given(collectionConfig.getS3Bucket()).willReturn(TEST_S3_BUCKET_NAME);
         given(collectionConfig.getS3Region()).willReturn(TEST_S3_REGION);
+        final int partitionCount = Math.abs(new Random().nextInt(10));
+        given(collectionConfig.getPartitionCount()).willReturn(partitionCount);
 
         final ExecutorService executorService = Executors.newSingleThreadExecutor();
         final Future<?> future = executorService.submit(() -> leaderScheduler.run());
@@ -235,7 +223,7 @@
         assertThat(allEnhancedSourcePartitions.get(1), instanceOf(S3FolderPartition.class));
         final S3FolderPartition s3FolderPartition = (S3FolderPartition) allEnhancedSourcePartitions.get(1);
         assertThat(s3FolderPartition.getPartitionKey(), equalTo(String.format(
-                "%s|%s|%s|%s", TEST_COLLECTION, TEST_S3_BUCKET_NAME, TEST_S3_PATH_PREFIX, TEST_S3_REGION)));
+                "%s|%s|%s|%d|%s", TEST_COLLECTION, TEST_S3_BUCKET_NAME, TEST_S3_PATH_PREFIX, partitionCount, TEST_S3_REGION)));
         assertThat(allEnhancedSourcePartitions.get(2), instanceOf(StreamPartition.class));
         executorService.shutdownNow();
     }
