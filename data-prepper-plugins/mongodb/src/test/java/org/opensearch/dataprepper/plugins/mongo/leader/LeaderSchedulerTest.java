package org.opensearch.dataprepper.plugins.mongo.leader;

import org.junit.jupiter.api.Test;
import org.junit.jupiter.api.extension.ExtendWith;
import org.mockito.ArgumentCaptor;
import org.mockito.Captor;
import org.mockito.Mock;
import org.mockito.junit.jupiter.MockitoExtension;
import org.opensearch.dataprepper.model.source.coordinator.enhanced.EnhancedSourceCoordinator;
import org.opensearch.dataprepper.model.source.coordinator.enhanced.EnhancedSourcePartition;
import org.opensearch.dataprepper.plugins.mongo.configuration.CollectionConfig;
import org.opensearch.dataprepper.plugins.mongo.coordination.partition.ExportPartition;
import org.opensearch.dataprepper.plugins.mongo.coordination.partition.GlobalState;
import org.opensearch.dataprepper.plugins.mongo.coordination.partition.LeaderPartition;
import org.opensearch.dataprepper.plugins.mongo.coordination.partition.S3FolderPartition;
import org.opensearch.dataprepper.plugins.mongo.coordination.partition.StreamPartition;
import software.amazon.awssdk.regions.Region;

import java.time.Duration;
import java.util.List;
import java.util.Map;
import java.util.Optional;
import java.util.Random;
import java.util.UUID;
import java.util.concurrent.ExecutorService;
import java.util.concurrent.Executors;
import java.util.concurrent.Future;

import static org.awaitility.Awaitility.await;
import static org.hamcrest.MatcherAssert.assertThat;
import static org.hamcrest.Matchers.equalTo;
import static org.hamcrest.Matchers.instanceOf;
import static org.hamcrest.Matchers.is;
import static org.hamcrest.Matchers.startsWith;
import static org.mockito.ArgumentMatchers.eq;
import static org.mockito.BDDMockito.given;
import static org.mockito.Mockito.atLeast;
import static org.mockito.Mockito.times;
import static org.mockito.Mockito.verify;
import static org.mockito.Mockito.verifyNoInteractions;
import static org.opensearch.dataprepper.plugins.mongo.leader.LeaderScheduler.DEFAULT_EXTEND_LEASE_MINUTES;
import static org.opensearch.dataprepper.plugins.mongo.leader.LeaderScheduler.EXPORT_PREFIX;

@ExtendWith(MockitoExtension.class)
public class LeaderSchedulerTest {
    private static final String TEST_COLLECTION = UUID.randomUUID().toString();
    private static final String TEST_S3_BUCKET_NAME = UUID.randomUUID().toString();
    private static final String TEST_S3_PATH_PREFIX = UUID.randomUUID().toString();
    private static final String TEST_S3_REGION = Region.US_EAST_1.toString();

    @Mock
    private EnhancedSourceCoordinator coordinator;

    @Mock
    private CollectionConfig collectionConfig;

    @Mock
    private CollectionConfig.ExportConfig exportConfig;

    @Captor
    private ArgumentCaptor<EnhancedSourcePartition> enhancedSourcePartitionArgumentCaptor;

    private LeaderScheduler leaderScheduler;
    private LeaderPartition leaderPartition;

    @Test
    void test_non_leader_run() {
        leaderScheduler = new LeaderScheduler(coordinator, List.of(collectionConfig), Duration.ofMillis(100));
        given(coordinator.acquireAvailablePartition(LeaderPartition.PARTITION_TYPE)).willReturn(Optional.empty());

        final ExecutorService executorService = Executors.newSingleThreadExecutor();
        executorService.submit(() -> leaderScheduler.run());
        await()
            .atMost(Duration.ofSeconds(2))
            .untilAsserted(() -> verifyNoInteractions(collectionConfig));
        executorService.shutdownNow();
    }

    @Test
    void test_should_init() {

        leaderScheduler = new LeaderScheduler(coordinator, List.of(collectionConfig), Duration.ofMillis(100));
        leaderPartition = new LeaderPartition();
        given(coordinator.acquireAvailablePartition(LeaderPartition.PARTITION_TYPE)).willReturn(Optional.of(leaderPartition));
        given(collectionConfig.isExport()).willReturn(true);
        given(collectionConfig.isStream()).willReturn(true);
        given(collectionConfig.getExportConfig()).willReturn(exportConfig);
        given(exportConfig.getItemsPerPartition()).willReturn(new Random().nextInt());
        given(collectionConfig.getCollection()).willReturn(TEST_COLLECTION);
        given(collectionConfig.getS3PathPrefix()).willReturn(TEST_S3_PATH_PREFIX);
        given(collectionConfig.getS3Bucket()).willReturn(TEST_S3_BUCKET_NAME);
        given(collectionConfig.getS3Region()).willReturn(TEST_S3_REGION);

        final ExecutorService executorService = Executors.newSingleThreadExecutor();
        final Future<?> future = executorService.submit(() -> leaderScheduler.run());

        // Acquire the init partition
        await()
            .atMost(Duration.ofSeconds(2))
            .untilAsserted(() -> verify(coordinator, atLeast(1)).acquireAvailablePartition(eq(LeaderPartition.PARTITION_TYPE)));

        future.cancel(true);

        await()
            .atMost(Duration.ofSeconds(2))
            .untilAsserted(() ->  verify(coordinator).giveUpPartition(leaderPartition));

        // Should create 1 export partition + 1 stream partitions + 1 S3 partition + 2 global table state
        verify(coordinator, times(5)).createPartition(
                enhancedSourcePartitionArgumentCaptor.capture());
        verify(coordinator, atLeast(1)).saveProgressStateForPartition(leaderPartition, Duration.ofMinutes(DEFAULT_EXTEND_LEASE_MINUTES));

        assertThat(leaderPartition.getProgressState().get().isInitialized(), equalTo(true));
        final List<EnhancedSourcePartition> allEnhancedSourcePartitions =
                enhancedSourcePartitionArgumentCaptor.getAllValues();
        assertThat(allEnhancedSourcePartitions.get(0), instanceOf(GlobalState.class));
        assertThat(allEnhancedSourcePartitions.get(1), instanceOf(ExportPartition.class));
        assertThat(allEnhancedSourcePartitions.get(2), instanceOf(GlobalState.class));
        final GlobalState exportGlobalState = (GlobalState) allEnhancedSourcePartitions.get(2);
        assertThat(exportGlobalState.getPartitionKey(), startsWith(EXPORT_PREFIX));
        final Optional<Map<String, Object>> exportGlobalProgressStateOptional = exportGlobalState.getProgressState();
        assertThat(exportGlobalProgressStateOptional.isPresent(), is(true));
        final Map<String, Object> exportGlobalProgressState = exportGlobalProgressStateOptional.get();
        assertThat(exportGlobalProgressState.get("totalPartitions"), equalTo(0L));
        assertThat(exportGlobalProgressState.get("loadedPartitions"), equalTo(0L));
        assertThat(exportGlobalProgressState.get("loadedRecords"), equalTo(0L));
        assertThat(allEnhancedSourcePartitions.get(3), instanceOf(S3FolderPartition.class));
        final S3FolderPartition s3FolderPartition = (S3FolderPartition) allEnhancedSourcePartitions.get(3);
        assertThat(s3FolderPartition.getPartitionKey(), equalTo(String.format(
                "%s|%s|%s|%s", TEST_COLLECTION, TEST_S3_BUCKET_NAME, TEST_S3_PATH_PREFIX, TEST_S3_REGION)));
        assertThat(allEnhancedSourcePartitions.get(4), instanceOf(StreamPartition.class));
        executorService.shutdownNow();
    }

    @Test
    void test_should_init_export() {

        leaderScheduler = new LeaderScheduler(coordinator, List.of(collectionConfig), Duration.ofMillis(100));
        leaderPartition = new LeaderPartition();
        given(coordinator.acquireAvailablePartition(LeaderPartition.PARTITION_TYPE)).willReturn(Optional.of(leaderPartition));
        given(collectionConfig.isExport()).willReturn(true);
        given(collectionConfig.getExportConfig()).willReturn(exportConfig);
        given(exportConfig.getItemsPerPartition()).willReturn(new Random().nextInt());
        given(collectionConfig.getCollection()).willReturn(TEST_COLLECTION);
        given(collectionConfig.getS3PathPrefix()).willReturn(TEST_S3_PATH_PREFIX);
        given(collectionConfig.getS3Bucket()).willReturn(TEST_S3_BUCKET_NAME);
        given(collectionConfig.getS3Region()).willReturn(TEST_S3_REGION);

        final ExecutorService executorService = Executors.newSingleThreadExecutor();
        final Future<?> future = executorService.submit(() -> leaderScheduler.run());

        // Acquire the init partition
        await()
            .atMost(Duration.ofSeconds(2))
            .untilAsserted(() ->  verify(coordinator, atLeast(1)).acquireAvailablePartition(eq(LeaderPartition.PARTITION_TYPE)));

        future.cancel(true);

        await()
            .atMost(Duration.ofSeconds(2))
            .untilAsserted(() ->  verify(coordinator).giveUpPartition(leaderPartition));

        // Should create 1 export partition + 1 stream partitions + 1 S3 partition + 2 global table state
        verify(coordinator, times(4)).createPartition(
                enhancedSourcePartitionArgumentCaptor.capture());
        verify(coordinator, atLeast(1)).saveProgressStateForPartition(leaderPartition, Duration.ofMinutes(DEFAULT_EXTEND_LEASE_MINUTES));

        assertThat(leaderPartition.getProgressState().get().isInitialized(), equalTo(true));
        final List<EnhancedSourcePartition> allEnhancedSourcePartitions =
                enhancedSourcePartitionArgumentCaptor.getAllValues();
        assertThat(allEnhancedSourcePartitions.get(0), instanceOf(GlobalState.class));
        assertThat(allEnhancedSourcePartitions.get(1), instanceOf(ExportPartition.class));
        assertThat(allEnhancedSourcePartitions.get(2), instanceOf(GlobalState.class));
        final GlobalState exportGlobalState = (GlobalState) allEnhancedSourcePartitions.get(2);
        assertThat(exportGlobalState.getPartitionKey(), startsWith(EXPORT_PREFIX));
        final Optional<Map<String, Object>> exportGlobalProgressStateOptional = exportGlobalState.getProgressState();
        assertThat(exportGlobalProgressStateOptional.isPresent(), is(true));
        final Map<String, Object> exportGlobalProgressState = exportGlobalProgressStateOptional.get();
        assertThat(exportGlobalProgressState.get("totalPartitions"), equalTo(0L));
        assertThat(exportGlobalProgressState.get("loadedPartitions"), equalTo(0L));
        assertThat(exportGlobalProgressState.get("loadedRecords"), equalTo(0L));
        assertThat(allEnhancedSourcePartitions.get(3), instanceOf(S3FolderPartition.class));
        final S3FolderPartition s3FolderPartition = (S3FolderPartition) allEnhancedSourcePartitions.get(3);
        assertThat(s3FolderPartition.getPartitionKey(), equalTo(String.format(
                "%s|%s|%s|%s", TEST_COLLECTION, TEST_S3_BUCKET_NAME, TEST_S3_PATH_PREFIX, TEST_S3_REGION)));
        executorService.shutdownNow();
    }

    @Test
    void test_should_init_stream() {

        leaderScheduler = new LeaderScheduler(coordinator, List.of(collectionConfig), Duration.ofMillis(100));
        leaderPartition = new LeaderPartition();
        given(coordinator.acquireAvailablePartition(LeaderPartition.PARTITION_TYPE)).willReturn(Optional.of(leaderPartition));
<<<<<<< HEAD
        given(collectionConfig.isStreamEnabled()).willReturn(true);
        given(collectionConfig.getCollection()).willReturn(TEST_COLLECTION);
        given(collectionConfig.getS3PathPrefix()).willReturn(TEST_S3_PATH_PREFIX);
        given(collectionConfig.getS3Bucket()).willReturn(TEST_S3_BUCKET_NAME);
        given(collectionConfig.getS3Region()).willReturn(TEST_S3_REGION);
=======
        given(collectionConfig.isStream()).willReturn(true);
        given(collectionConfig.getCollection()).willReturn(UUID.randomUUID().toString());
>>>>>>> 42596a96

        final ExecutorService executorService = Executors.newSingleThreadExecutor();
        final Future<?> future = executorService.submit(() -> leaderScheduler.run());
        await()
            .atMost(Duration.ofSeconds(2))
            .untilAsserted(() -> verify(coordinator, atLeast(1)).acquireAvailablePartition(eq(LeaderPartition.PARTITION_TYPE)));

        future.cancel(true);

        await()
            .atMost(Duration.ofSeconds(2))
            .untilAsserted(() ->  verify(coordinator).giveUpPartition(leaderPartition));

        // Should create 1 stream partitions + 1 S3 partition + 1 global table state
        verify(coordinator, times(3)).createPartition(
                enhancedSourcePartitionArgumentCaptor.capture());
        verify(coordinator, atLeast(1)).saveProgressStateForPartition(leaderPartition, Duration.ofMinutes(DEFAULT_EXTEND_LEASE_MINUTES));

        assertThat(leaderPartition.getProgressState().get().isInitialized(), equalTo(true));
        final List<EnhancedSourcePartition> allEnhancedSourcePartitions =
                enhancedSourcePartitionArgumentCaptor.getAllValues();
        assertThat(allEnhancedSourcePartitions.get(0), instanceOf(GlobalState.class));
        assertThat(allEnhancedSourcePartitions.get(1), instanceOf(S3FolderPartition.class));
        final S3FolderPartition s3FolderPartition = (S3FolderPartition) allEnhancedSourcePartitions.get(1);
        assertThat(s3FolderPartition.getPartitionKey(), equalTo(String.format(
                "%s|%s|%s|%s", TEST_COLLECTION, TEST_S3_BUCKET_NAME, TEST_S3_PATH_PREFIX, TEST_S3_REGION)));
        assertThat(allEnhancedSourcePartitions.get(2), instanceOf(StreamPartition.class));
        executorService.shutdownNow();
    }
}<|MERGE_RESOLUTION|>--- conflicted
+++ resolved
@@ -192,16 +192,11 @@
         leaderScheduler = new LeaderScheduler(coordinator, List.of(collectionConfig), Duration.ofMillis(100));
         leaderPartition = new LeaderPartition();
         given(coordinator.acquireAvailablePartition(LeaderPartition.PARTITION_TYPE)).willReturn(Optional.of(leaderPartition));
-<<<<<<< HEAD
-        given(collectionConfig.isStreamEnabled()).willReturn(true);
+        given(collectionConfig.isStream()).willReturn(true);
         given(collectionConfig.getCollection()).willReturn(TEST_COLLECTION);
         given(collectionConfig.getS3PathPrefix()).willReturn(TEST_S3_PATH_PREFIX);
         given(collectionConfig.getS3Bucket()).willReturn(TEST_S3_BUCKET_NAME);
         given(collectionConfig.getS3Region()).willReturn(TEST_S3_REGION);
-=======
-        given(collectionConfig.isStream()).willReturn(true);
-        given(collectionConfig.getCollection()).willReturn(UUID.randomUUID().toString());
->>>>>>> 42596a96
 
         final ExecutorService executorService = Executors.newSingleThreadExecutor();
         final Future<?> future = executorService.submit(() -> leaderScheduler.run());
