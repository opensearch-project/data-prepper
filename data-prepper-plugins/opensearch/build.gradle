buildscript {
    ext {
        opensearch_version = System.getProperty("opensearch.version", "${versionMap.opensearch_version}")
        opensearch_group = "org.opensearch"
        distribution = 'oss-zip'
    }

    repositories {
        maven { url "https://plugins.gradle.org/m2/" }
        // TODO: replace local built OpenSearch artifact with the public artifact
        mavenLocal()
    }

    dependencies {
        classpath "${opensearch_group}.gradle:build-tools:${opensearch_version}"
    }
}

plugins {
    id 'java'
}
apply plugin: 'opensearch.testclusters'
apply plugin: 'opensearch.build'
apply plugin: 'opensearch.rest-test'

/*
 *  SPDX-License-Identifier: Apache-2.0
 *
 *  The OpenSearch Contributors require contributions made to
 *  this file be licensed under the Apache-2.0 license or a
 *  compatible open source license.
 *
 *  Modifications Copyright OpenSearch Contributors. See
 *  GitHub history for details.
 */

// To pass elasticsearch plugin check
ext {
    licenseFile = rootProject.file('LICENSE')
    noticeFile = rootProject.file('NOTICE')
}

repositories {
    // TODO: replace local built OpenSearch artifact with the public artifact
    mavenLocal()
}

dependencies {
    compile project(':data-prepper-api')
    testCompile project(':data-prepper-api').sourceSets.test.output
    compile project(':data-prepper-plugins:common')
    implementation "org.opensearch.client:opensearch-rest-high-level-client:${opensearch_version}"
    implementation "com.fasterxml.jackson.core:jackson-databind:2.12.3"
    implementation "com.fasterxml.jackson.dataformat:jackson-dataformat-yaml:2.12.3"
    implementation 'javax.ws.rs:javax.ws.rs-api:2.1.1'
    implementation "com.amazonaws:aws-java-sdk-core:1.11.1001"
    implementation "com.github.awslabs:aws-request-signing-apache-interceptor:b3772780da"
    implementation "io.micrometer:micrometer-core:1.6.6"
    testImplementation("junit:junit:4.13.2") {
        exclude group:'org.hamcrest' // workaround for jarHell
    }
<<<<<<< HEAD
    testImplementation "org.awaitility:awaitility:4.0.3"
    testImplementation "org.opensearch.test:framework:${es_version}"
=======
    testImplementation "org.opensearch.test:framework:${opensearch_version}"
>>>>>>> 7cf8c995
    testImplementation "commons-io:commons-io:2.8.0"
}

// Workaround for Werror
compileJava.options.warnings = false

// Resolve dependency conflict between ES sink and main project
configurations.all {
    resolutionStrategy {
        force 'com.amazonaws:aws-java-sdk-core:1.11.1000'
        force 'com.fasterxml.jackson.dataformat:jackson-dataformat-yaml:2.12.3'
        force 'com.fasterxml.jackson.core:jackson-annotations:2.12.3'
        force 'com.fasterxml.jackson.core:jackson-databind:2.12.3'
        force 'com.fasterxml.jackson.core:jackson-core:2.12.3'
        force 'com.fasterxml.jackson:jackson-bom:2.12.3'
        force 'com.fasterxml.jackson.dataformat:jackson-dataformat-cbor:2.12.3'
        force 'commons-logging:commons-logging:1.2'
        force 'org.apache.httpcomponents:httpclient:4.5.10'
        force "org.hdrhistogram:HdrHistogram:2.1.12"
        force 'joda-time:joda-time:2.10.10'
        force 'org.yaml:snakeyaml:1.28'
        force 'com.fasterxml.jackson.dataformat:jackson-dataformat-smile:2.12.3'
        force 'junit:junit:4.13'
        force "org.slf4j:slf4j-api:1.7.30"
        force "org.apache.logging.log4j:log4j-api:2.14.1"
        force "org.apache.logging.log4j:log4j-core:2.14.1"
    }
}

test {
    if (System.getProperty("odfe.host") == null) {
        exclude '**/ODFETests.class'
    }
    systemProperty "odfe.host", System.getProperty("odfe.host")
    if (System.getProperty("odfe.user") != null) {
        systemProperty "odfe.user", System.getProperty("odfe.user")
        systemProperty "odfe.password", System.getProperty("odfe.password")
    }
}

testClusters.integTest {
    testDistribution = "INTEG_TEST"
}

integTest {
    systemProperty 'tests.security.manager', 'false'

    systemProperty "odfe", System.getProperty("odfe")
    systemProperty "user", System.getProperty("user")
    systemProperty "password", System.getProperty("password")
}

jacocoTestReport {
    dependsOn test
    afterEvaluate {
        classDirectories.from = files(classDirectories.files.collect {
            fileTree(dir: it, exclude: [
                    // TODO: find a way to include the classes covered by OpenSearch test framework
                    'com/amazon/dataprepper/plugins/sink/opensearch/OpenSearchSink.class',
                    'com/amazon/dataprepper/plugins/sink/opensearch/IndexStateManagement.class'
            ])
        })
    }
}

jacocoTestCoverageVerification {
    dependsOn jacocoTestReport
    violationRules {
        rule {
            element = 'CLASS'
            excludes = [
                    // TODO: find a way to include the classes covered by OpenSearch test framework
                    'com.amazon.dataprepper.plugins.sink.opensearch.OpenSearchSink',
                    'com.amazon.dataprepper.plugins.sink.opensearch.IndexStateManagement'
            ]
            limit {
                minimum = 0.90
            }
        }
    }
}

checkstyleMain.ignoreFailures = true
checkstyleTest.ignoreFailures = true
forbiddenApis.ignoreFailures = true
testingConventions.enabled = false
licenseHeaders.enabled = false
dependencyLicenses.enabled = false
thirdPartyAudit.enabled = false
loggerUsageCheck.enabled = false
validateNebulaPom.enabled = false<|MERGE_RESOLUTION|>--- conflicted
+++ resolved
@@ -59,12 +59,8 @@
     testImplementation("junit:junit:4.13.2") {
         exclude group:'org.hamcrest' // workaround for jarHell
     }
-<<<<<<< HEAD
     testImplementation "org.awaitility:awaitility:4.0.3"
-    testImplementation "org.opensearch.test:framework:${es_version}"
-=======
     testImplementation "org.opensearch.test:framework:${opensearch_version}"
->>>>>>> 7cf8c995
     testImplementation "commons-io:commons-io:2.8.0"
 }
 
