--- conflicted
+++ resolved
@@ -57,17 +57,10 @@
     implementation 'software.amazon.awssdk:s3'
     implementation "org.apache.commons:commons-lang3:3.12.0"
     implementation 'software.amazon.awssdk:apache-client'
-<<<<<<< HEAD
-    implementation 'commons-io:commons-io:2.11.0'
-    testImplementation 'net.bytebuddy:byte-buddy:1.12.22'
-    testImplementation 'net.bytebuddy:byte-buddy-agent:1.12.22'
-    testImplementation 'org.slf4j:slf4j-simple:2.0.6'
-=======
     testImplementation 'commons-io:commons-io:2.11.0'
     testImplementation 'net.bytebuddy:byte-buddy:1.14.2'
     testImplementation 'net.bytebuddy:byte-buddy-agent:1.14.2'
     testImplementation testLibs.slf4j.simple
->>>>>>> 71e493fb
 }
 
 sourceSets {
