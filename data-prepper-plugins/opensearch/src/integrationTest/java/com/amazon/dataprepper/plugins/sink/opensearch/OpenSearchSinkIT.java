--- conflicted
+++ resolved
@@ -159,13 +159,8 @@
     @SuppressWarnings("unchecked") final Map<String, Object> expData1 = mapper.readValue(testDoc1, Map.class);
     @SuppressWarnings("unchecked") final Map<String, Object> expData2 = mapper.readValue(testDoc2, Map.class);
 
-<<<<<<< HEAD
     final List<Record<Event>> testRecords = Arrays.asList(jsonStringToRecord(testDoc1), jsonStringToRecord(testDoc2));
-    final PluginSetting pluginSetting = generatePluginSetting(true, false, null, null);
-=======
-    final List<Record<Object>> testRecords = Arrays.asList(stringToRecord.apply(testDoc1), stringToRecord.apply(testDoc2));
     final PluginSetting pluginSetting = generatePluginSetting(IndexType.TRACE_ANALYTICS_RAW.getValue(), null, null);
->>>>>>> 23911dd9
     final OpenSearchSink sink = new OpenSearchSink(pluginSetting);
     sink.output(testRecords);
 
@@ -227,13 +222,9 @@
     final String testDoc2 = readDocFromFile(DEFAULT_RAW_SPAN_FILE_1);
     final ObjectMapper mapper = new ObjectMapper();
     @SuppressWarnings("unchecked") final Map<String, Object> expData = mapper.readValue(testDoc2, Map.class);
-<<<<<<< HEAD
+
     final List<Record<Event>> testRecords = Arrays.asList(jsonStringToRecord(testDoc1), jsonStringToRecord(testDoc2));
-    final PluginSetting pluginSetting = generatePluginSetting(true, false, null, null);
-=======
-    final List<Record<Object>> testRecords = Arrays.asList(stringToRecord.apply(testDoc1), stringToRecord.apply(testDoc2));
     final PluginSetting pluginSetting = generatePluginSetting(IndexType.TRACE_ANALYTICS_RAW.getValue(), null, null);
->>>>>>> 23911dd9
     // generate temporary directory for dlq file
     final File tempDirectory = Files.createTempDirectory("").toFile();
     // add dlq file path into setting
@@ -306,13 +297,8 @@
     final ObjectMapper mapper = new ObjectMapper();
     @SuppressWarnings("unchecked") final Map<String, Object> expData = mapper.readValue(testDoc, Map.class);
 
-<<<<<<< HEAD
     final List<Record<Event>> testRecords = Collections.singletonList(jsonStringToRecord(testDoc));
-    final PluginSetting pluginSetting = generatePluginSetting(false, true, null, null);
-=======
-    final List<Record<Object>> testRecords = Collections.singletonList(stringToRecord.apply(testDoc));
     final PluginSetting pluginSetting = generatePluginSetting(IndexType.TRACE_ANALYTICS_SERVICE_MAP.getValue(), null, null);
->>>>>>> 23911dd9
     OpenSearchSink sink = new OpenSearchSink(pluginSetting);
     sink.output(testRecords);
     final String expIndexAlias = IndexConstants.TYPE_TO_DEFAULT_ALIAS.get(IndexType.TRACE_ANALYTICS_SERVICE_MAP);
@@ -475,13 +461,8 @@
             getClass().getClassLoader().getResource(TEST_TEMPLATE_V1_FILE)).getFile();
     final String testIdField = "someId";
     final String testId = "foo";
-<<<<<<< HEAD
     final List<Record<Event>> testRecords = Collections.singletonList(jsonStringToRecord(generateCustomRecordJson(testIdField, testId)));
-    final PluginSetting pluginSetting = generatePluginSetting(false, false, testIndexAlias, testTemplateFile);
-=======
-    final List<Record<Object>> testRecords = Collections.singletonList(stringToRecord.apply(generateCustomRecordJson(testIdField, testId)));
     final PluginSetting pluginSetting = generatePluginSetting(null, testIndexAlias, testTemplateFile);
->>>>>>> 23911dd9
     pluginSetting.getSettings().put(IndexConfiguration.DOCUMENT_ID_FIELD, testIdField);
     final OpenSearchSink sink = new OpenSearchSink(pluginSetting);
     sink.output(testRecords);
@@ -506,13 +487,8 @@
             getClass().getClassLoader().getResource(TEST_TEMPLATE_V1_FILE)).getFile();
     final String testIdField = "someId";
     final String testId = "foo";
-<<<<<<< HEAD
     final List<Record<Event>> testRecords = Collections.singletonList(jsonStringToRecord(generateCustomRecordJson(testIdField, testId)));
-    final PluginSetting pluginSetting = generatePluginSetting(false, false, testIndexAlias, testTemplateFile);
-=======
-    final List<Record<Object>> testRecords = Collections.singletonList(stringToRecord.apply(generateCustomRecordJson(testIdField, testId)));
     final PluginSetting pluginSetting = generatePluginSetting(null, testIndexAlias, testTemplateFile);
->>>>>>> 23911dd9
     pluginSetting.getSettings().put(IndexConfiguration.DOCUMENT_ID_FIELD, testIdField);
     pluginSetting.getSettings().put(IndexConfiguration.ACTION, BulkAction.CREATE.toString());
     final OpenSearchSink sink = new OpenSearchSink(pluginSetting);
