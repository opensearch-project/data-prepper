--- conflicted
+++ resolved
@@ -242,24 +242,15 @@
       builder.withServerless(false);
     }
 
-<<<<<<< HEAD
     final String certPath = openSearchSinkConfig.getCertPath();
     final boolean insecure = openSearchSinkConfig.isInsecure();
-    if (certPath != null) {
-      builder = builder.withCert(certPath);
-    } else {
-      //We will set insecure flag only if certPath is null
-      builder = builder.withInsecure(insecure);
-=======
-    final String certPath = pluginSetting.getStringOrDefault(CERT_PATH, null);
-    final boolean insecure = pluginSetting.getBooleanOrDefault(INSECURE, false);
     // Insecure == true will override configured certPath
     if (insecure) {
       builder.withInsecure(insecure);
     } else if (certPath != null) {
       builder.withCert(certPath);
->>>>>>> b2cbbae1
-    }
+    }
+    
     final String proxy = openSearchSinkConfig.getProxy();
     if (proxy != null) {
       builder = builder.withProxy(proxy);
