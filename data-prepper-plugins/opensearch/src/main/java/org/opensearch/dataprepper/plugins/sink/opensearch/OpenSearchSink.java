--- conflicted
+++ resolved
@@ -133,11 +133,7 @@
     try {
         doInitializeInternal();
     } catch (IOException e) {
-<<<<<<< HEAD
-        LOG.warn("Failed to initialize OpenSearch sink, retrying. Error {}", (Objects.isNull(e.getCause()) ? e : e.getCause()), e);
-=======
         LOG.warn("Failed to initialize OpenSearch sink, retrying. ", e);
->>>>>>> 2e37e231
         closeFiles();
     } catch (InvalidPluginConfigurationException e) {
         LOG.error("Failed to initialize OpenSearch sink.");
@@ -149,11 +145,7 @@
             this.shutdown();
             throw e;
         }
-<<<<<<< HEAD
-        LOG.warn("Failed to initialize OpenSearch sink, retrying. Error {}", (Objects.isNull(e.getCause()) ? e : e.getCause()), e);
-=======
         LOG.warn("Failed to initialize OpenSearch sink, retrying. ", e);
->>>>>>> 2e37e231
         closeFiles();
     }
   }
