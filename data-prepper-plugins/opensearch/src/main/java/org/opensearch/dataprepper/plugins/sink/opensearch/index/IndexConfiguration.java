/*
 * Copyright OpenSearch Contributors
 * SPDX-License-Identifier: Apache-2.0
 */

package org.opensearch.dataprepper.plugins.sink.opensearch.index;

import org.opensearch.dataprepper.model.configuration.PluginSetting;
import com.fasterxml.jackson.core.type.TypeReference;
import com.fasterxml.jackson.databind.ObjectMapper;
import org.apache.commons.lang3.EnumUtils;
<<<<<<< HEAD
import org.opensearch.dataprepper.plugins.sink.opensearch.BackendVersion;
=======
import org.opensearch.dataprepper.plugins.sink.opensearch.DistributionVersion;
>>>>>>> ca6a9931
import org.opensearch.dataprepper.plugins.sink.opensearch.bulk.BulkAction;
import org.opensearch.dataprepper.plugins.sink.opensearch.s3.FileReader;
import org.opensearch.dataprepper.plugins.sink.opensearch.s3.S3ClientProvider;
import org.opensearch.dataprepper.plugins.sink.opensearch.s3.S3FileReader;
import software.amazon.awssdk.arns.Arn;
import software.amazon.awssdk.services.s3.S3Client;

import java.io.File;
import java.io.IOException;
import java.io.InputStream;
import java.net.URL;
import java.util.HashMap;
import java.util.Map;
import java.util.Optional;

import static com.google.common.base.Preconditions.checkArgument;
import static com.google.common.base.Preconditions.checkNotNull;

public class IndexConfiguration {
    public static final String SETTINGS = "settings";
    public static final String INDEX_ALIAS = "index";
    public static final String INDEX_TYPE = "index_type";
    public static final String TEMPLATE_TYPE = "template_type";
    public static final String TEMPLATE_FILE = "template_file";
    public static final String NUM_SHARDS = "number_of_shards";
    public static final String NUM_REPLICAS = "number_of_replicas";
    public static final String BULK_SIZE = "bulk_size";
    public static final String ESTIMATE_BULK_SIZE_USING_COMPRESSION = "estimate_bulk_size_using_compression";
    public static final String MAX_LOCAL_COMPRESSIONS_FOR_ESTIMATION = "max_local_compressions_for_estimation";
    public static final String FLUSH_TIMEOUT = "flush_timeout";
    public static final String DOCUMENT_ID_FIELD = "document_id_field";
    public static final String ROUTING_FIELD = "routing_field";
    public static final String ISM_POLICY_FILE = "ism_policy_file";
    public static final long DEFAULT_BULK_SIZE = 5L;
    public static final boolean DEFAULT_ESTIMATE_BULK_SIZE_USING_COMPRESSION = false;
    public static final int DEFAULT_MAX_LOCAL_COMPRESSIONS_FOR_ESTIMATION = 2;
    public static final long DEFAULT_FLUSH_TIMEOUT = 60_000L;
    public static final String ACTION = "action";
    public static final String S3_AWS_REGION = "s3_aws_region";
    public static final String S3_AWS_STS_ROLE_ARN = "s3_aws_sts_role_arn";
    public static final String S3_AWS_STS_EXTERNAL_ID = "s3_aws_sts_external_id";
    public static final String SERVERLESS = "serverless";
<<<<<<< HEAD
    public static final String BACKEND_VERSION = "backend_version";
=======
    public static final String DISTRIBUTION_VERSION = "distribution_version";
>>>>>>> ca6a9931
    public static final String AWS_OPTION = "aws";
    public static final String DOCUMENT_ROOT_KEY = "document_root_key";

    private IndexType indexType;
    private final TemplateType templateType;
    private final String indexAlias;
    private final Map<String, Object> indexTemplate;
    private final String documentIdField;
    private final String routingField;
    private final long bulkSize;
    private final boolean estimateBulkSizeUsingCompression;
    private int maxLocalCompressionsForEstimation;
    private final long flushTimeout;
    private final Optional<String> ismPolicyFile;
    private final String action;
    private final String s3AwsRegion;
    private final String s3AwsStsRoleArn;
    private final String s3AwsExternalId;
    private final S3Client s3Client;
    private final boolean serverless;
<<<<<<< HEAD
    private final BackendVersion backendVersion;
=======
    private final DistributionVersion distributionVersion;
>>>>>>> ca6a9931
    private final String documentRootKey;

    private static final String S3_PREFIX = "s3://";
    private static final String DEFAULT_AWS_REGION = "us-east-1";

    @SuppressWarnings("unchecked")
    private IndexConfiguration(final Builder builder) {
        this.serverless = builder.serverless;
<<<<<<< HEAD
        this.backendVersion = builder.backendVersion;
=======
        this.distributionVersion = builder.distributionVersion;
>>>>>>> ca6a9931
        determineIndexType(builder);

        this.s3AwsRegion = builder.s3AwsRegion;
        this.s3AwsStsRoleArn = builder.s3AwsStsRoleArn;
        this.s3AwsExternalId = builder.s3AwsStsExternalId;
        this.s3Client = builder.s3Client;

        this.templateType = builder.templateType != null ? builder.templateType : TemplateType.V1;
        this.indexTemplate = readIndexTemplate(builder.templateFile, indexType, templateType);

        if (builder.numReplicas > 0) {
            indexTemplate.putIfAbsent(SETTINGS, new HashMap<>());
            ((Map<String, Object>) indexTemplate.get(SETTINGS)).putIfAbsent(NUM_REPLICAS, builder.numReplicas);
        }

        if (builder.numShards > 0) {
            indexTemplate.putIfAbsent(SETTINGS, new HashMap<>());
            ((Map<String, Object>) indexTemplate.get(SETTINGS)).putIfAbsent(NUM_SHARDS, builder.numShards);
        }

        String indexAlias = builder.indexAlias;
        if (IndexConstants.TYPE_TO_DEFAULT_ALIAS.containsKey(indexType)) {
            indexAlias = IndexConstants.TYPE_TO_DEFAULT_ALIAS.get(indexType);
        } else {
            if (indexAlias == null) {
                throw new IllegalStateException("Missing required properties:indexAlias");
            }
        }
        this.indexAlias = indexAlias;
        this.bulkSize = builder.bulkSize;
        this.estimateBulkSizeUsingCompression = builder.estimateBulkSizeUsingCompression;
        this.maxLocalCompressionsForEstimation = builder.maxLocalCompressionsForEstimation;
        this.flushTimeout = builder.flushTimeout;
        this.routingField = builder.routingField;

        String documentIdField = builder.documentIdField;
        if (indexType.equals(IndexType.TRACE_ANALYTICS_RAW)) {
            documentIdField = "spanId";
        } else if (indexType.equals(IndexType.TRACE_ANALYTICS_SERVICE_MAP)) {
            documentIdField = "hashId";
        }
        this.documentIdField = documentIdField;
        this.ismPolicyFile = builder.ismPolicyFile;
        this.action = builder.action;
        this.documentRootKey = builder.documentRootKey;
    }

    private void determineIndexType(Builder builder) {
        if(builder.indexType != null) {
            Optional<IndexType> mappedIndexType = IndexType.getByValue(builder.indexType);
            indexType = mappedIndexType.orElseThrow(
                    () -> new IllegalArgumentException("Value of the parameter, index_type, must be from the list: "
                    + IndexType.getIndexTypeValues()));
<<<<<<< HEAD
        } else if (builder.serverless || BackendVersion.ES6.equals(builder.backendVersion)) {
=======
        } else if (builder.serverless || DistributionVersion.ES6.equals(builder.distributionVersion)) {
>>>>>>> ca6a9931
            this.indexType = IndexType.MANAGEMENT_DISABLED;
        } else {
            this.indexType  = IndexType.CUSTOM;
        }
    }

    public static IndexConfiguration readIndexConfig(final PluginSetting pluginSetting) {
        IndexConfiguration.Builder builder = new IndexConfiguration.Builder();
        final String indexAlias = pluginSetting.getStringOrDefault(INDEX_ALIAS, null);
        if (indexAlias != null) {
            builder = builder.withIndexAlias(indexAlias);
        }
        final String indexType = pluginSetting.getStringOrDefault(INDEX_TYPE, null);
        if(indexType != null) {
            builder = builder.withIndexType(indexType);
        }
        final String templateType = pluginSetting.getStringOrDefault(TEMPLATE_TYPE, TemplateType.V1.getTypeName());
        if(templateType != null) {
            builder = builder.withTemplateType(templateType);
        }
        final String templateFile = pluginSetting.getStringOrDefault(TEMPLATE_FILE, null);
        if (templateFile != null) {
            builder = builder.withTemplateFile(templateFile);
        }
        builder = builder.withNumShards(pluginSetting.getIntegerOrDefault(NUM_SHARDS, 0));
        builder = builder.withNumReplicas(pluginSetting.getIntegerOrDefault(NUM_REPLICAS, 0));
        final Long batchSize = pluginSetting.getLongOrDefault(BULK_SIZE, DEFAULT_BULK_SIZE);
        builder = builder.withBulkSize(batchSize);
        final boolean estimateBulkSizeUsingCompression =
                pluginSetting.getBooleanOrDefault(ESTIMATE_BULK_SIZE_USING_COMPRESSION, DEFAULT_ESTIMATE_BULK_SIZE_USING_COMPRESSION);
        builder = builder.withEstimateBulkSizeUsingCompression(estimateBulkSizeUsingCompression);

        final int maxLocalCompressionsForEstimation =
                pluginSetting.getIntegerOrDefault(MAX_LOCAL_COMPRESSIONS_FOR_ESTIMATION, DEFAULT_MAX_LOCAL_COMPRESSIONS_FOR_ESTIMATION);
        builder = builder.withMaxLocalCompressionsForEstimation(maxLocalCompressionsForEstimation);

        final long flushTimeout = pluginSetting.getLongOrDefault(FLUSH_TIMEOUT, DEFAULT_FLUSH_TIMEOUT);
        builder = builder.withFlushTimeout(flushTimeout);
        final String documentId = pluginSetting.getStringOrDefault(DOCUMENT_ID_FIELD, null);
        if (documentId != null) {
            builder = builder.withDocumentIdField(documentId);
        }
        final String routingField = pluginSetting.getStringOrDefault(ROUTING_FIELD, null);
        if (routingField != null) {
            builder = builder.withRoutingField(routingField);
        }

        final String ismPolicyFile = pluginSetting.getStringOrDefault(ISM_POLICY_FILE, null);
        builder = builder.withIsmPolicyFile(ismPolicyFile);

        builder.withAction(pluginSetting.getStringOrDefault(ACTION, BulkAction.INDEX.toString()));

        if ((builder.templateFile != null && builder.templateFile.startsWith(S3_PREFIX))
            || (builder.ismPolicyFile.isPresent() && builder.ismPolicyFile.get().startsWith(S3_PREFIX))) {
            builder.withS3AwsRegion(pluginSetting.getStringOrDefault(S3_AWS_REGION, DEFAULT_AWS_REGION));
            builder.withS3AWSStsRoleArn(pluginSetting.getStringOrDefault(S3_AWS_STS_ROLE_ARN, null));
            builder.withS3AWSStsExternalId(pluginSetting.getStringOrDefault(S3_AWS_STS_EXTERNAL_ID, null));

            final S3ClientProvider clientProvider = new S3ClientProvider(
                builder.s3AwsRegion, builder.s3AwsStsRoleArn, builder.s3AwsStsExternalId);
            builder.withS3Client(clientProvider.buildS3Client());
        }

        Map<String, Object> awsOption = pluginSetting.getTypedMap(AWS_OPTION, String.class, Object.class);
        if (awsOption != null && !awsOption.isEmpty()) {
            builder.withServerless((Boolean)awsOption.getOrDefault(SERVERLESS, false));
        } else {
            builder.withServerless(false);
        }

        final String documentRootKey = pluginSetting.getStringOrDefault(DOCUMENT_ROOT_KEY, null);
        builder.withDocumentRootKey(documentRootKey);

<<<<<<< HEAD
        final String backendVersion = pluginSetting.getStringOrDefault(BACKEND_VERSION, null);
        builder.withBackendVersion(backendVersion);
=======
        final String distributionVersion = pluginSetting.getStringOrDefault(DISTRIBUTION_VERSION,
                DistributionVersion.DEFAULT.getVersion());
        builder.withDistributionVersion(distributionVersion);
>>>>>>> ca6a9931

        return builder.build();
    }

    public IndexType getIndexType() {
        return indexType;
    }

    public TemplateType getTemplateType() {
        return templateType;
    }

    public String getIndexAlias() {
        return indexAlias;
    }

    public Map<String, Object> getIndexTemplate() {
        return indexTemplate;
    }

    public String getDocumentIdField() {
        return documentIdField;
    }

    public String getRoutingField() {
        return routingField;
    }

    public long getBulkSize() {
        return bulkSize;
    }

    public boolean isEstimateBulkSizeUsingCompression() {
        return estimateBulkSizeUsingCompression;
    }

    public int getMaxLocalCompressionsForEstimation() {
        return maxLocalCompressionsForEstimation;
    }

    public long getFlushTimeout() {
        return flushTimeout;
    }

    public Optional<String> getIsmPolicyFile() {
        return ismPolicyFile;
    }

    public String getAction() {
        return action;
    }

    public String getS3AwsRegion() {
        return s3AwsRegion;
    }

    public String getS3AwsStsRoleArn() {
        return s3AwsStsRoleArn;
    }

    public String getS3AwsStsExternalId() {
        return s3AwsExternalId;
    }

    public boolean getServerless() {
        return serverless;
    }

<<<<<<< HEAD
    public BackendVersion getBackendVersion() {
        return backendVersion;
=======
    public DistributionVersion getDistributionVersion() {
        return distributionVersion;
>>>>>>> ca6a9931
    }

    public String getDocumentRootKey() {
        return documentRootKey;
    }

    /**
     * This method is used in the creation of IndexConfiguration object. It takes in the template file path
     * or index type and returns the index template read from the file or specific to index type or returns an
     * empty map.
     *
     * @param templateFile
     * @param indexType
     * @param templateType
     * @return
     */
    private Map<String, Object> readIndexTemplate(final String templateFile, final IndexType indexType, TemplateType templateType) {
        try {
            URL templateURL = null;
            InputStream s3TemplateFile = null;
            if (indexType.equals(IndexType.TRACE_ANALYTICS_RAW)) {
                templateURL = loadExistingTemplate(templateType, IndexConstants.RAW_DEFAULT_TEMPLATE_FILE);
            } else if (indexType.equals(IndexType.TRACE_ANALYTICS_SERVICE_MAP)) {
                templateURL = loadExistingTemplate(templateType, IndexConstants.SERVICE_MAP_DEFAULT_TEMPLATE_FILE);
            } else if (templateFile != null) {
                if (templateFile.toLowerCase().startsWith(S3_PREFIX)) {
                    FileReader s3FileReader = new S3FileReader(s3Client);
                    s3TemplateFile = s3FileReader.readFile(templateFile);
                } else {
                    templateURL = new File(templateFile).toURI().toURL();
                }
            }
            if (templateURL != null) {
                return new ObjectMapper().readValue(templateURL, new TypeReference<Map<String, Object>>() {
                });
            } else if (s3TemplateFile != null) {
                return new ObjectMapper().readValue(s3TemplateFile, new TypeReference<Map<String, Object>>() {
                });
            } else {
                return new HashMap<>();
            }
        } catch (IOException ex) {
            throw new IllegalStateException("Index template is not valid.", ex);
        }
    }

    private URL loadExistingTemplate(TemplateType templateType, String predefinedTemplateName) {
        String resourcePath = templateType == TemplateType.V1 ? predefinedTemplateName : templateType.getTypeName() + "/" + predefinedTemplateName;
        return getClass().getClassLoader()
                .getResource(resourcePath);
    }

    public static class Builder {
        private String indexAlias;
        private String indexType;
        private TemplateType templateType;
        private String templateFile;
        private int numShards;
        private int numReplicas;
        private String routingField;
        private String documentIdField;
        private long bulkSize = DEFAULT_BULK_SIZE;
        private boolean estimateBulkSizeUsingCompression = DEFAULT_ESTIMATE_BULK_SIZE_USING_COMPRESSION;
        private int maxLocalCompressionsForEstimation = DEFAULT_MAX_LOCAL_COMPRESSIONS_FOR_ESTIMATION;
        private long flushTimeout = DEFAULT_FLUSH_TIMEOUT;
        private Optional<String> ismPolicyFile;
        private String action;
        private String s3AwsRegion;
        private String s3AwsStsRoleArn;
        private String s3AwsStsExternalId;
        private S3Client s3Client;
        private boolean serverless;
<<<<<<< HEAD
        private BackendVersion backendVersion;
=======
        private DistributionVersion distributionVersion;
>>>>>>> ca6a9931
        private String documentRootKey;

        public Builder withIndexAlias(final String indexAlias) {
            checkArgument(indexAlias != null, "indexAlias cannot be null.");
            checkArgument(!indexAlias.isEmpty(), "indexAlias cannot be empty");
            this.indexAlias = indexAlias;
            return this;
        }

        public Builder withIndexType(final String indexType) {
            checkArgument(indexType != null, "indexType cannot be null.");
            checkArgument(!indexType.isEmpty(), "indexType cannot be empty");
            this.indexType = indexType;
            return this;
        }

        public Builder withTemplateType(final String templateType) {
            checkArgument(templateType != null, "templateType cannot be null.");
            checkArgument(!templateType.isEmpty(), "templateType cannot be empty");
            this.templateType = TemplateType.fromTypeName(templateType);
            return this;
        }

        public Builder withTemplateFile(final String templateFile) {
            checkArgument(templateFile != null, "templateFile cannot be null.");
            this.templateFile = templateFile;
            return this;
        }

        public Builder withDocumentIdField(final String documentIdField) {
            checkNotNull(documentIdField, "documentId field cannot be null");
            this.documentIdField = documentIdField;
            return this;
        }

        public Builder withRoutingField(final String routingField) {
            this.routingField = routingField;
            return this;
        }

        public Builder withBulkSize(final long bulkSize) {
            this.bulkSize = bulkSize;
            return this;
        }

        public Builder withEstimateBulkSizeUsingCompression(final boolean estimateBulkSizeUsingCompression) {
            this.estimateBulkSizeUsingCompression = estimateBulkSizeUsingCompression;
            return this;
        }

        public Builder withMaxLocalCompressionsForEstimation(final int maxLocalCompressionsForEstimation) {
            this.maxLocalCompressionsForEstimation = maxLocalCompressionsForEstimation;
            return this;
        }

        public Builder withFlushTimeout(final long flushTimeout) {
            this.flushTimeout = flushTimeout;
            return this;
        }

        public Builder withNumShards(final int numShards) {
            this.numShards = numShards;
            return this;
        }

        public Builder withNumReplicas(final int numReplicas) {
            this.numReplicas = numReplicas;
            return this;
        }

        public Builder withIsmPolicyFile(final String ismPolicyFile) {
            this.ismPolicyFile = Optional.ofNullable(ismPolicyFile);
            return this;
        }

        public Builder withAction(final String action) {
            checkArgument(EnumUtils.isValidEnumIgnoreCase(BulkAction.class, action), "action must be one of the following: " +  BulkAction.values());
            this.action = action;
            return this;
        }

        public Builder withS3AwsRegion(final String s3AwsRegion) {
            checkNotNull(s3AwsRegion, "s3AwsRegion cannot be null");
            this.s3AwsRegion = s3AwsRegion;
            return this;
        }

        public Builder withS3AWSStsRoleArn(final String s3AwsStsRoleArn) {
            checkArgument(s3AwsStsRoleArn == null || s3AwsStsRoleArn.length() <= 2048, "s3AwsStsRoleArn length cannot exceed 2048");
            if(s3AwsStsRoleArn != null) {
                try {
                    Arn.fromString(s3AwsStsRoleArn);
                } catch (Exception e) {
                    throw new IllegalArgumentException("Invalid ARN format for s3AwsStsRoleArn");
                }
            }
            this.s3AwsStsRoleArn = s3AwsStsRoleArn;
            return this;
        }

        public Builder withS3AWSStsExternalId(final String s3AwsStsExternalId) {
            checkArgument(s3AwsStsExternalId == null || s3AwsStsExternalId.length() <= 1224, "s3AwsStsExternalId length cannot exceed 1224");
            this.s3AwsStsExternalId = s3AwsStsExternalId;
            return this;
        }

        public Builder withS3Client(final S3Client s3Client) {
            checkArgument(s3Client != null);
            this.s3Client = s3Client;
            return this;
        }

        public Builder withServerless(final boolean serverless) {
            this.serverless = serverless;
            return this;
        }

<<<<<<< HEAD
        public Builder withBackendVersion(final String backendVersion) {
            this.backendVersion = backendVersion != null ? BackendVersion.fromTypeName(backendVersion) : null;
=======
        public Builder withDistributionVersion(final String distributionVersion) {
            this.distributionVersion = DistributionVersion.fromTypeName(distributionVersion);
>>>>>>> ca6a9931
            return this;
        }

        public Builder withDocumentRootKey(final String documentRootKey) {
            if (documentRootKey != null) {
                checkArgument(!documentRootKey.isEmpty(), "documentRootKey cannot be empty string");
            }
            this.documentRootKey = documentRootKey;
            return this;
        }

        public IndexConfiguration build() {
            return new IndexConfiguration(this);
        }
    }
}<|MERGE_RESOLUTION|>--- conflicted
+++ resolved
@@ -9,11 +9,7 @@
 import com.fasterxml.jackson.core.type.TypeReference;
 import com.fasterxml.jackson.databind.ObjectMapper;
 import org.apache.commons.lang3.EnumUtils;
-<<<<<<< HEAD
-import org.opensearch.dataprepper.plugins.sink.opensearch.BackendVersion;
-=======
 import org.opensearch.dataprepper.plugins.sink.opensearch.DistributionVersion;
->>>>>>> ca6a9931
 import org.opensearch.dataprepper.plugins.sink.opensearch.bulk.BulkAction;
 import org.opensearch.dataprepper.plugins.sink.opensearch.s3.FileReader;
 import org.opensearch.dataprepper.plugins.sink.opensearch.s3.S3ClientProvider;
@@ -56,11 +52,7 @@
     public static final String S3_AWS_STS_ROLE_ARN = "s3_aws_sts_role_arn";
     public static final String S3_AWS_STS_EXTERNAL_ID = "s3_aws_sts_external_id";
     public static final String SERVERLESS = "serverless";
-<<<<<<< HEAD
-    public static final String BACKEND_VERSION = "backend_version";
-=======
     public static final String DISTRIBUTION_VERSION = "distribution_version";
->>>>>>> ca6a9931
     public static final String AWS_OPTION = "aws";
     public static final String DOCUMENT_ROOT_KEY = "document_root_key";
 
@@ -81,11 +73,7 @@
     private final String s3AwsExternalId;
     private final S3Client s3Client;
     private final boolean serverless;
-<<<<<<< HEAD
-    private final BackendVersion backendVersion;
-=======
     private final DistributionVersion distributionVersion;
->>>>>>> ca6a9931
     private final String documentRootKey;
 
     private static final String S3_PREFIX = "s3://";
@@ -94,11 +82,7 @@
     @SuppressWarnings("unchecked")
     private IndexConfiguration(final Builder builder) {
         this.serverless = builder.serverless;
-<<<<<<< HEAD
-        this.backendVersion = builder.backendVersion;
-=======
         this.distributionVersion = builder.distributionVersion;
->>>>>>> ca6a9931
         determineIndexType(builder);
 
         this.s3AwsRegion = builder.s3AwsRegion;
@@ -152,11 +136,7 @@
             indexType = mappedIndexType.orElseThrow(
                     () -> new IllegalArgumentException("Value of the parameter, index_type, must be from the list: "
                     + IndexType.getIndexTypeValues()));
-<<<<<<< HEAD
-        } else if (builder.serverless || BackendVersion.ES6.equals(builder.backendVersion)) {
-=======
-        } else if (builder.serverless || DistributionVersion.ES6.equals(builder.distributionVersion)) {
->>>>>>> ca6a9931
+        } else if (builder.serverless) {
             this.indexType = IndexType.MANAGEMENT_DISABLED;
         } else {
             this.indexType  = IndexType.CUSTOM;
@@ -230,14 +210,9 @@
         final String documentRootKey = pluginSetting.getStringOrDefault(DOCUMENT_ROOT_KEY, null);
         builder.withDocumentRootKey(documentRootKey);
 
-<<<<<<< HEAD
-        final String backendVersion = pluginSetting.getStringOrDefault(BACKEND_VERSION, null);
-        builder.withBackendVersion(backendVersion);
-=======
         final String distributionVersion = pluginSetting.getStringOrDefault(DISTRIBUTION_VERSION,
                 DistributionVersion.DEFAULT.getVersion());
         builder.withDistributionVersion(distributionVersion);
->>>>>>> ca6a9931
 
         return builder.build();
     }
@@ -306,13 +281,8 @@
         return serverless;
     }
 
-<<<<<<< HEAD
-    public BackendVersion getBackendVersion() {
-        return backendVersion;
-=======
     public DistributionVersion getDistributionVersion() {
         return distributionVersion;
->>>>>>> ca6a9931
     }
 
     public String getDocumentRootKey() {
@@ -385,11 +355,7 @@
         private String s3AwsStsExternalId;
         private S3Client s3Client;
         private boolean serverless;
-<<<<<<< HEAD
-        private BackendVersion backendVersion;
-=======
         private DistributionVersion distributionVersion;
->>>>>>> ca6a9931
         private String documentRootKey;
 
         public Builder withIndexAlias(final String indexAlias) {
@@ -507,13 +473,8 @@
             return this;
         }
 
-<<<<<<< HEAD
-        public Builder withBackendVersion(final String backendVersion) {
-            this.backendVersion = backendVersion != null ? BackendVersion.fromTypeName(backendVersion) : null;
-=======
         public Builder withDistributionVersion(final String distributionVersion) {
             this.distributionVersion = DistributionVersion.fromTypeName(distributionVersion);
->>>>>>> ca6a9931
             return this;
         }
 
