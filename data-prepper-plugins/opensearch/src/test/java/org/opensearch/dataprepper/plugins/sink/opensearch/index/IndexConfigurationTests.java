--- conflicted
+++ resolved
@@ -10,11 +10,7 @@
 import org.junit.jupiter.params.ParameterizedTest;
 import org.junit.jupiter.params.provider.EnumSource;
 import org.opensearch.dataprepper.model.configuration.PluginSetting;
-<<<<<<< HEAD
-import org.opensearch.dataprepper.plugins.sink.opensearch.BackendVersion;
-=======
 import org.opensearch.dataprepper.plugins.sink.opensearch.DistributionVersion;
->>>>>>> ca6a9931
 import software.amazon.awssdk.core.ResponseInputStream;
 import software.amazon.awssdk.http.AbortableInputStream;
 import software.amazon.awssdk.services.s3.S3Client;
@@ -47,11 +43,7 @@
 import static org.mockito.Mockito.mock;
 import static org.mockito.Mockito.when;
 import static org.opensearch.dataprepper.plugins.sink.opensearch.index.IndexConfiguration.AWS_OPTION;
-<<<<<<< HEAD
-import static org.opensearch.dataprepper.plugins.sink.opensearch.index.IndexConfiguration.BACKEND_VERSION;
-=======
 import static org.opensearch.dataprepper.plugins.sink.opensearch.index.IndexConfiguration.DISTRIBUTION_VERSION;
->>>>>>> ca6a9931
 import static org.opensearch.dataprepper.plugins.sink.opensearch.index.IndexConfiguration.DOCUMENT_ROOT_KEY;
 import static org.opensearch.dataprepper.plugins.sink.opensearch.index.IndexConfiguration.SERVERLESS;
 import static org.opensearch.dataprepper.plugins.sink.opensearch.index.IndexConfiguration.TEMPLATE_TYPE;
@@ -394,38 +386,23 @@
     }
 
     @Test
-<<<<<<< HEAD
-    public void testReadIndexConfig_backendVersionDefault() {
-=======
     public void testReadIndexConfig_distributionVersionDefault() {
->>>>>>> ca6a9931
         final Map<String, Object> metadata = initializeConfigMetaData(
                 null, "foo", null, null, null, null);
         final PluginSetting pluginSetting = getPluginSetting(metadata);
         final IndexConfiguration indexConfiguration = IndexConfiguration.readIndexConfig(pluginSetting);
-<<<<<<< HEAD
-        assertNull(indexConfiguration.getBackendVersion());
-=======
         assertEquals(indexConfiguration.getDistributionVersion(), DistributionVersion.DEFAULT);
->>>>>>> ca6a9931
     }
 
     @Test
     public void testReadIndexConfig_es6Override() {
         final Map<String, Object> metadata = initializeConfigMetaData(
                 null, "foo", null, null, null, null);
-<<<<<<< HEAD
-        metadata.put(BACKEND_VERSION, "es_6");
-        final PluginSetting pluginSetting = getPluginSetting(metadata);
-        final IndexConfiguration indexConfiguration = IndexConfiguration.readIndexConfig(pluginSetting);
-        assertEquals(indexConfiguration.getBackendVersion(), BackendVersion.ES6);
-=======
         metadata.put(DISTRIBUTION_VERSION, "es6");
         final PluginSetting pluginSetting = getPluginSetting(metadata);
         final IndexConfiguration indexConfiguration = IndexConfiguration.readIndexConfig(pluginSetting);
         assertEquals(indexConfiguration.getDistributionVersion(), DistributionVersion.ES6);
->>>>>>> ca6a9931
-        assertEquals(IndexType.MANAGEMENT_DISABLED, indexConfiguration.getIndexType());
+        assertEquals(IndexType.CUSTOM, indexConfiguration.getIndexType());
     }
 
     @Test
