# OTel Trace Source 

This is a source which follows the [OTLP Protocol](https://github.com/open-telemetry/oteps/blob/master/text/0035-opentelemetry-protocol.md). This source supports ```OTLP/grpc``` and ```OTLP/HTTP```. Support for ```OTLP/HTTP+JSON``` is not complete due as the traceId and spanId will be ```base64``` and not ```HexString```.


## Usages
Example `.yaml` configuration:
```
source:
    - otel_trace_source:
```

## Configurations

<<<<<<< HEAD
* port(Optional) => An `int` represents the port Otel trace source is running on. Default is ```21890```. 
* request_timeout(Optional) => An `int` represents request timeout in millis. Default is ```10_000```.
* health_check_service(Optional) => A boolean enables a gRPC health check service under ```grpc.health.v1 / Health / Check```. Default is ```false```.
* proto_reflection_service(Optional) => A boolean enables a reflection service for Protobuf services (see [ProtoReflectionService](https://grpc.github.io/grpc-java/javadoc/io/grpc/protobuf/services/ProtoReflectionService.html) and [gRPC reflection](https://github.com/grpc/grpc-java/blob/master/documentation/server-reflection-tutorial.md) docs). Default is ```false```.
* ssl(Optional) => A boolean enables TLS/SSL. Default is ```false```.
* sslKeyCertChainFile(Optional) => A `String` represents the SSL certificate chain file path. Should be provided if ```ssl``` is set to ```true```
* sslKeyFile(Optional) => A `String` represents the SSL key file path. Should be provided if ```ssl``` is set to ```true```
* thread_count(Optional) => the number of threads to keep in the ScheduledThreadPool. Default is `200`
* max_connection_count(Optional) => the maximum allowed number of open connections. Default is `500`

## Metrics

### Counter
- `requestTimeouts`: measures total number of requests that time out.
- `requestsReceived`: measures total number of requests received by otel trace source. 

## Developer Guide
This plugin is compatible with Java 14. See 
- [CONTRIBUTING](https://github.com/opendistro-for-elasticsearch/data-prepper/blob/master/CONTRIBUTING.md) 
- [monitoring](https://github.com/opendistro-for-elasticsearch/data-prepper/blob/master/docs/readme/monitoring.md)
=======
* port => Default is ```21890```. 
* request_timeout => Default is ```10_000``` millis.
* health_check_service => This will enable a gRPC health check service under ```grpc.health.v1 / Health / Check```. Default is ```false```.
* proto_reflection_service => This will enable a reflection service for Protobuf services (see [ProtoReflectionService](https://grpc.github.io/grpc-java/javadoc/io/grpc/protobuf/services/ProtoReflectionService.html) and [gRPC reflection](https://github.com/grpc/grpc-java/blob/master/documentation/server-reflection-tutorial.md) docs). Default is ```false```.
* ssl => Default is ```true```.
* sslKeyCertChainFile => Should be provided if ```ssl``` is set to ```true```
* sslKeyFile => Should be provided if ```ssl``` is set to ```true```
* thread_count => the number of threads to keep in the ScheduledThreadPool. Default is `200`
* max_connection_count => the maximum allowed number of open connections. Default is `500`
>>>>>>> 5945f455
<|MERGE_RESOLUTION|>--- conflicted
+++ resolved
@@ -12,12 +12,11 @@
 
 ## Configurations
 
-<<<<<<< HEAD
 * port(Optional) => An `int` represents the port Otel trace source is running on. Default is ```21890```. 
 * request_timeout(Optional) => An `int` represents request timeout in millis. Default is ```10_000```.
 * health_check_service(Optional) => A boolean enables a gRPC health check service under ```grpc.health.v1 / Health / Check```. Default is ```false```.
 * proto_reflection_service(Optional) => A boolean enables a reflection service for Protobuf services (see [ProtoReflectionService](https://grpc.github.io/grpc-java/javadoc/io/grpc/protobuf/services/ProtoReflectionService.html) and [gRPC reflection](https://github.com/grpc/grpc-java/blob/master/documentation/server-reflection-tutorial.md) docs). Default is ```false```.
-* ssl(Optional) => A boolean enables TLS/SSL. Default is ```false```.
+* ssl(Optional) => A boolean enables TLS/SSL. Default is ```true```.
 * sslKeyCertChainFile(Optional) => A `String` represents the SSL certificate chain file path. Should be provided if ```ssl``` is set to ```true```
 * sslKeyFile(Optional) => A `String` represents the SSL key file path. Should be provided if ```ssl``` is set to ```true```
 * thread_count(Optional) => the number of threads to keep in the ScheduledThreadPool. Default is `200`
@@ -30,17 +29,6 @@
 - `requestsReceived`: measures total number of requests received by otel trace source. 
 
 ## Developer Guide
-This plugin is compatible with Java 14. See 
+This plugin is compatible with Java 8. See 
 - [CONTRIBUTING](https://github.com/opendistro-for-elasticsearch/data-prepper/blob/master/CONTRIBUTING.md) 
-- [monitoring](https://github.com/opendistro-for-elasticsearch/data-prepper/blob/master/docs/readme/monitoring.md)
-=======
-* port => Default is ```21890```. 
-* request_timeout => Default is ```10_000``` millis.
-* health_check_service => This will enable a gRPC health check service under ```grpc.health.v1 / Health / Check```. Default is ```false```.
-* proto_reflection_service => This will enable a reflection service for Protobuf services (see [ProtoReflectionService](https://grpc.github.io/grpc-java/javadoc/io/grpc/protobuf/services/ProtoReflectionService.html) and [gRPC reflection](https://github.com/grpc/grpc-java/blob/master/documentation/server-reflection-tutorial.md) docs). Default is ```false```.
-* ssl => Default is ```true```.
-* sslKeyCertChainFile => Should be provided if ```ssl``` is set to ```true```
-* sslKeyFile => Should be provided if ```ssl``` is set to ```true```
-* thread_count => the number of threads to keep in the ScheduledThreadPool. Default is `200`
-* max_connection_count => the maximum allowed number of open connections. Default is `500`
->>>>>>> 5945f455
+- [monitoring](https://github.com/opendistro-for-elasticsearch/data-prepper/blob/master/docs/readme/monitoring.md)