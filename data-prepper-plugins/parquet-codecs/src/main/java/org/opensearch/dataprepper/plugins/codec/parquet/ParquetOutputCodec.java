--- conflicted
+++ resolved
@@ -4,258 +4,48 @@
  */
 package org.opensearch.dataprepper.plugins.codec.parquet;
 
+
 import org.apache.avro.Schema;
-import org.apache.avro.generic.GenericData;
-import org.apache.avro.generic.GenericRecord;
-import org.apache.parquet.avro.AvroParquetWriter;
-import org.apache.parquet.hadoop.ParquetWriter;
-import org.apache.parquet.io.OutputFile;
 import org.opensearch.dataprepper.model.annotations.DataPrepperPlugin;
 import org.opensearch.dataprepper.model.annotations.DataPrepperPluginConstructor;
 import org.opensearch.dataprepper.model.codec.OutputCodec;
 import org.opensearch.dataprepper.model.event.Event;
-import org.opensearch.dataprepper.plugins.fs.LocalInputFile;
-import org.opensearch.dataprepper.plugins.fs.LocalOutputFile;
-import org.opensearch.dataprepper.plugins.s3keyindex.S3ObjectIndexUtility;
-import org.slf4j.Logger;
-import org.slf4j.LoggerFactory;
-import software.amazon.awssdk.auth.credentials.AwsCredentialsProvider;
-import software.amazon.awssdk.auth.credentials.AwsCredentialsProviderChain;
-import software.amazon.awssdk.auth.credentials.DefaultCredentialsProvider;
-import software.amazon.awssdk.http.apache.ApacheHttpClient;
-import software.amazon.awssdk.regions.Region;
-import software.amazon.awssdk.services.s3.S3Client;
-import software.amazon.awssdk.services.s3.model.DeleteObjectRequest;
 
-import java.io.File;
 import java.io.IOException;
 import java.io.OutputStream;
-import java.nio.charset.StandardCharsets;
-import java.util.Arrays;
-import java.util.List;
-import java.util.Objects;
-import java.util.regex.Pattern;
+
 
 @DataPrepperPlugin(name = "parquet", pluginType = OutputCodec.class, pluginConfigurationType = ParquetOutputCodecConfig.class)
 public class ParquetOutputCodec implements OutputCodec {
-    private static final Logger LOG =  LoggerFactory.getLogger(ParquetOutputCodec.class);
-
-    private final ParquetOutputCodecConfig config;
-    private static Schema schema;
-    private ParquetWriter<GenericRecord> writer;
-    private final ApacheHttpClient.Builder apacheHttpClientBuilder = ApacheHttpClient.builder();
-    private S3Client s3Client;
-    private static final String PARQUET = "parquet";
-
-    private static final String TIME_PATTERN_REGULAR_EXPRESSION = "\\%\\{.*?\\}";
-    private static final Pattern SIMPLE_DURATION_PATTERN = Pattern.compile(TIME_PATTERN_REGULAR_EXPRESSION);
-    private String key;
-    private final String bucket;
-    private final String region;
-    private static final List<String> primitiveTypes = Arrays.asList("int", "long", "string", "float", "double", "bytes");
-
 
     @DataPrepperPluginConstructor
     public ParquetOutputCodec(final ParquetOutputCodecConfig config) {
-        Objects.requireNonNull(config);
-        this.config = config;
-        this.region = config.getRegion();
-        this.bucket = config.getBucket();
+        // TODO: implement initiate config
+    }
+
+
+    @Override
+    public void start(final OutputStream outputStream, Event event, String tagsTargetKey) throws IOException {
+        // TODO: do the initial wrapping
     }
 
     @Override
-<<<<<<< HEAD
-    public synchronized void start(final OutputStream outputStream) throws IOException {
-        this.s3Client = buildS3Client();
-        buildSchemaAndKey();
-        final S3OutputFile s3OutputFile = new S3OutputFile(s3Client, bucket, key);
-        buildWriter(s3OutputFile);
-    }
-
-    public synchronized void start(File file) throws IOException {
-        LocalOutputFile localOutputFile =new LocalOutputFile(file);
-        buildSchemaAndKey();
-        buildWriter(localOutputFile);
-    }
-
-    void buildSchemaAndKey() throws IOException {
-        if (config.getSchema() != null) {
-            schema = parseSchema(config.getSchema());
-        } else if(config.getFileLocation()!=null){
-            schema = ParquetSchemaParser.parseSchemaFromJsonFile(config.getFileLocation());
-        }else if(config.getSchemaRegistryUrl()!=null){
-            schema = parseSchema(ParquetSchemaParserFromSchemaRegistry.getSchemaType(config.getSchemaRegistryUrl()));
-        }else if(checkS3SchemaValidity()){
-            schema = ParquetSchemaParserFromS3.parseSchema(config);
-        }
-        else{
-            LOG.error("Schema not provided.");
-            throw new IOException("Can't proceed without Schema.");
-        }
-        key = generateKey();
-    }
-
-    private void buildWriter(OutputFile outputFile) throws IOException {
-        writer = AvroParquetWriter.<GenericRecord>builder(outputFile)
-                .withSchema(schema)
-                .build();
-=======
-    public void start(final OutputStream outputStream, Event event, String tagsTargetKey) throws IOException {
-        // TODO: do the initial wrapping
->>>>>>> a19d71d1
+    public void complete(final OutputStream outputStream) throws IOException {
+        // TODO: Close the output stream
     }
 
     @Override
-    public void writeEvent(final Event event, final OutputStream outputStream,final String tagsTargetKey) throws IOException {
-        final GenericData.Record parquetRecord = new GenericData.Record(schema);
-        final Event modifiedEvent;
-        if (tagsTargetKey != null) {
-            modifiedEvent = addTagsToEvent(event, tagsTargetKey);
-        } else {
-            modifiedEvent = event;
-        }
-        for (final String key : modifiedEvent.toMap().keySet()) {
-            if (config.getExcludeKeys().contains(key)) {
-                continue;
-            }
-            final Schema.Field field = schema.getField(key);
-            final Object value = schemaMapper(field, modifiedEvent.toMap().get(key));
-            parquetRecord.put(key, value);
-        }
-        writer.write(parquetRecord);
-    }
-
-    @Override
-<<<<<<< HEAD
-    public synchronized void complete(final OutputStream outputStream) throws IOException {
-        writer.close();
-        final S3ObjectReference s3ObjectReference = S3ObjectReference.bucketAndKey(bucket, key).build();
-        final S3InputFile inputFile = new S3InputFile(s3Client, s3ObjectReference);
-        byte[] byteBuffer = inputFile.newStream().readAllBytes();
-        outputStream.write(byteBuffer);
-        final DeleteObjectRequest deleteRequest = DeleteObjectRequest.builder()
-                .bucket(bucket)
-                .key(key)
-                .build();
-        s3Client.deleteObject(deleteRequest);
-    }
-    public void closeWriter(final OutputStream outputStream, File file) throws IOException {
-        final LocalInputFile inputFile = new LocalInputFile(file);
-        byte[] byteBuffer = inputFile.newStream().readAllBytes();
-        outputStream.write(byteBuffer);
-        writer.close();
-=======
     public void writeEvent(final Event event, final OutputStream outputStream, String tagsTargetKey) throws IOException {
         // TODO: get the event data and write in output stream
->>>>>>> a19d71d1
     }
 
     @Override
     public String getExtension() {
-        return PARQUET;
+        return null;
     }
 
     static Schema parseSchema(final String schemaString) {
-        return new Schema.Parser().parse(schemaString);
+        return null;
     }
 
-    private S3Client buildS3Client() {
-        final AwsCredentialsProvider credentialsProvider = AwsCredentialsProviderChain.builder()
-                .addCredentialsProvider(DefaultCredentialsProvider.create()).build();
-        return S3Client.builder()
-                .region(Region.of(region))
-                .credentialsProvider(credentialsProvider)
-                .httpClientBuilder(apacheHttpClientBuilder)
-                .build();
-    }
-
-    /**
-     * Generate the s3 object path prefix and object file name.
-     *
-     * @return object key path.
-     */
-    protected String generateKey() {
-        final String pathPrefix = buildObjectPath(config.getPathPrefix());
-        final String namePattern = buildObjectFileName(config.getNamePattern());
-        return (!pathPrefix.isEmpty()) ? pathPrefix + namePattern : namePattern;
-    }
-
-    private static String buildObjectPath(final String pathPrefix) {
-        final StringBuilder s3ObjectPath = new StringBuilder();
-        if (pathPrefix != null && !pathPrefix.isEmpty()) {
-            String[] pathPrefixList = pathPrefix.split("\\/");
-            for (final String prefixPath : pathPrefixList) {
-                if (SIMPLE_DURATION_PATTERN.matcher(prefixPath).find()) {
-                    s3ObjectPath.append(S3ObjectIndexUtility.getObjectPathPrefix(prefixPath)).append("/");
-                } else {
-                    s3ObjectPath.append(prefixPath).append("/");
-                }
-            }
-        }
-        return s3ObjectPath.toString();
-    }
-
-    private String buildObjectFileName(final String configNamePattern) {
-        return S3ObjectIndexUtility.getObjectNameWithDateTimeId(configNamePattern) + "." + getExtension();
-    }
-    private static Object schemaMapper(final Schema.Field field , final Object rawValue){
-        Object finalValue = null;
-        final String fieldType = field.schema().getType().name().toString().toLowerCase();
-        if (field.schema().getLogicalType() == null && primitiveTypes.contains(fieldType)){
-            switch (fieldType){
-                case "string":
-                    finalValue = rawValue.toString();
-                    break;
-                case "int":
-                    finalValue = Integer.parseInt(rawValue.toString());
-                    break;
-                case "float":
-                    finalValue = Float.parseFloat(rawValue.toString());
-                    break;
-                case "double":
-                    finalValue = Double.parseDouble(rawValue.toString());
-                    break;
-                case "long":
-                    finalValue = Long.parseLong(rawValue.toString());
-                    break;
-                case "bytes":
-                    finalValue = rawValue.toString().getBytes(StandardCharsets.UTF_8);
-                    break;
-                default:
-                    LOG.error("Unrecognised Field name : '{}' & type : '{}'", field.name(), fieldType);
-                    break;
-            }
-        }else{
-            final String logicalTypeName = field.schema().getLogicalType().getName();
-            switch (logicalTypeName){
-                case "date":
-                    finalValue = Integer.parseInt(rawValue.toString());
-                    break;
-                case "time-millis":
-                case "timestamp-millis":
-                case "time-micros":
-                case "timestamp-micros":
-                    finalValue = Long.parseLong(rawValue.toString());
-                    break;
-                case "decimal":
-                    Double.parseDouble(rawValue.toString());
-                    break;
-                case "uuid":
-                    finalValue = rawValue.toString().getBytes(StandardCharsets.UTF_8);
-                    break;
-                default:
-                    LOG.error("Unrecognised Logical Datatype for field : '{}' & type : '{}'", field.name(), logicalTypeName);
-                    break;
-            }
-        }
-        return  finalValue;
-    }
-    boolean checkS3SchemaValidity() throws IOException {
-        if (config.getSchemaBucket() != null && config.getFileKey() != null && config.getSchemaRegion() != null) {
-            return true;
-        } else {
-            LOG.error("Invalid S3 credentials, can't reach the schema file.");
-            throw new IOException("Can't proceed without schema.");
-        }
-    }
 }