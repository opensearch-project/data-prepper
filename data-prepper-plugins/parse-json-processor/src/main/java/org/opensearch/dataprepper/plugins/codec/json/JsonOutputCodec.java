--- conflicted
+++ resolved
@@ -35,15 +35,10 @@
     }
 
     @Override
-<<<<<<< HEAD
-    public void writeEvent(final Event event, final OutputStream outputStream, String tagsTargetKey) throws IOException {
-        // TODO: get the event data and write event data to the outputstream
-=======
     public void start(final OutputStream outputStream, Event event, String tagsTargetKey) throws IOException {
         Objects.requireNonNull(outputStream);
         generator = factory.createGenerator(outputStream, JsonEncoding.UTF8);
         generator.writeStartArray();
->>>>>>> a19d71d1
     }
 
     @Override
