--- conflicted
+++ resolved
@@ -31,16 +31,13 @@
 import org.opensearch.dataprepper.plugins.source.rds.converter.StreamRecordConverter;
 import org.opensearch.dataprepper.plugins.source.rds.coordination.partition.StreamPartition;
 import org.opensearch.dataprepper.plugins.source.rds.model.BinlogCoordinate;
-<<<<<<< HEAD
 import org.opensearch.dataprepper.plugins.source.rds.model.DbTableMetadata;
 import org.opensearch.dataprepper.plugins.source.rds.model.TableMetadata;
 import org.opensearch.dataprepper.plugins.source.rds.datatype.DataTypeHelper;
 import org.opensearch.dataprepper.plugins.source.rds.datatype.MySQLDataType;
-=======
 import org.opensearch.dataprepper.plugins.source.rds.model.ParentTable;
 import org.opensearch.dataprepper.plugins.source.rds.model.TableMetadata;
 import org.opensearch.dataprepper.plugins.source.rds.resync.CascadingActionDetector;
->>>>>>> 85f17184
 import org.slf4j.Logger;
 import org.slf4j.LoggerFactory;
 
@@ -116,12 +113,9 @@
                                final BinaryLogClient binaryLogClient,
                                final StreamCheckpointer streamCheckpointer,
                                final AcknowledgementSetManager acknowledgementSetManager,
-<<<<<<< HEAD
-                               final DbTableMetadata dbTableMetadata) {
-=======
+                               final DbTableMetadata dbTableMetadata,
                                final CascadingActionDetector cascadeActionDetector) {
         this.streamPartition = streamPartition;
->>>>>>> 85f17184
         this.buffer = buffer;
         this.binaryLogClient = binaryLogClient;
         tableMetadataMap = new HashMap<>();
@@ -158,14 +152,10 @@
                                              final BinaryLogClient binaryLogClient,
                                              final StreamCheckpointer streamCheckpointer,
                                              final AcknowledgementSetManager acknowledgementSetManager,
-<<<<<<< HEAD
-                                             final DbTableMetadata dbTableMetadata) {
-        return new BinlogEventListener(buffer, sourceConfig, s3Prefix, pluginMetrics, binaryLogClient,
-                streamCheckpointer, acknowledgementSetManager, dbTableMetadata);
-=======
+                                             final DbTableMetadata dbTableMetadata,
                                              final CascadingActionDetector cascadeActionDetector) {
-        return new BinlogEventListener(streamPartition, buffer, sourceConfig, s3Prefix, pluginMetrics, binaryLogClient, streamCheckpointer, acknowledgementSetManager, cascadeActionDetector);
->>>>>>> 85f17184
+        return new BinlogEventListener(streamPartition, buffer, sourceConfig, s3Prefix, pluginMetrics, binaryLogClient, 
+                                       streamCheckpointer, acknowledgementSetManager, dbTableMetadata, cascadeActionDetector);
     }
 
     @Override
