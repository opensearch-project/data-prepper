--- conflicted
+++ resolved
@@ -26,12 +26,9 @@
 import org.opensearch.dataprepper.model.event.Event;
 import org.opensearch.dataprepper.model.record.Record;
 import org.opensearch.dataprepper.plugins.source.rds.RdsSourceConfig;
-<<<<<<< HEAD
 import org.opensearch.dataprepper.plugins.source.rds.model.DbTableMetadata;
-=======
 import org.opensearch.dataprepper.plugins.source.rds.coordination.partition.StreamPartition;
 import org.opensearch.dataprepper.plugins.source.rds.resync.CascadingActionDetector;
->>>>>>> 85f17184
 
 import java.io.IOException;
 import java.util.UUID;
@@ -168,13 +165,8 @@
     }
 
     private BinlogEventListener createObjectUnderTest() {
-<<<<<<< HEAD
         return new BinlogEventListener(buffer, sourceConfig, s3Prefix, pluginMetrics, binaryLogClient,
-                streamCheckpointer, acknowledgementSetManager, dbTableMetadata);
-=======
-        return BinlogEventListener.create(streamPartition, buffer, sourceConfig, s3Prefix, pluginMetrics, binaryLogClient,
-                streamCheckpointer, acknowledgementSetManager, cascadingActionDetector);
->>>>>>> 85f17184
+                streamCheckpointer, acknowledgementSetManager, dbTableMetadata, cascadingActionDetector);
     }
 
     private void verifyHandlerCallHelper() {
