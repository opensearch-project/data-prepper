/*
 * Copyright OpenSearch Contributors
 * SPDX-License-Identifier: Apache-2.0
 */

dependencies {
    implementation project(':data-prepper-api')
    implementation project(path: ':data-prepper-plugins:common')
    implementation project(':data-prepper-plugins:aws-plugin-api')
    implementation 'io.micrometer:micrometer-core'
    implementation 'com.fasterxml.jackson.core:jackson-core'
    implementation 'com.fasterxml.jackson.core:jackson-databind'
    implementation 'org.apache.commons:commons-compress:1.21'
    implementation 'joda-time:joda-time:2.11.1'
    implementation 'org.hibernate.validator:hibernate-validator:7.0.5.Final'
    implementation 'com.fasterxml.jackson.dataformat:jackson-dataformat-csv'
    implementation 'software.amazon.awssdk:s3'
    implementation 'software.amazon.awssdk:sts'
    implementation 'org.jetbrains.kotlin:kotlin-stdlib:1.8.21'
    implementation 'org.jetbrains.kotlin:kotlin-stdlib-common:1.8.21'
    implementation 'org.apache.commons:commons-lang3:3.12.0'
    testImplementation project(':data-prepper-test-common')
<<<<<<< HEAD
    implementation project(':data-prepper-plugins:newline-codecs')
    implementation project(':data-prepper-plugins:avro-codecs')
    implementation project(':data-prepper-plugins:csv-processor')
    implementation project(':data-prepper-plugins:parse-json-processor')
    implementation 'com.opencsv:opencsv:5.7.1'
    implementation 'org.apache.avro:avro:1.11.1'
=======

    implementation project(':data-prepper-plugins:parse-json-processor')
>>>>>>> 37d05bb8
}

test {
    useJUnitPlatform()
}

sourceSets {
    integrationTest {
        java {
            compileClasspath += main.output + test.output
            runtimeClasspath += main.output + test.output
            srcDir file('src/integrationTest/java')
        }
        resources.srcDir file('src/integrationTest/resources')
    }
}

configurations {
    integrationTestImplementation.extendsFrom testImplementation
    integrationTestRuntime.extendsFrom testRuntime
}

task integrationTest(type: Test) {
    group = 'verification'
    testClassesDirs = sourceSets.integrationTest.output.classesDirs

    useJUnitPlatform()

    classpath = sourceSets.integrationTest.runtimeClasspath
    systemProperty 'tests.s3sink.bucket', System.getProperty('tests.s3sink.bucket')
    systemProperty 'tests.s3ink.region', System.getProperty('tests.s3sink.region')

    filter {
        includeTestsMatching '*IT'
    }
}<|MERGE_RESOLUTION|>--- conflicted
+++ resolved
@@ -20,17 +20,8 @@
     implementation 'org.jetbrains.kotlin:kotlin-stdlib-common:1.8.21'
     implementation 'org.apache.commons:commons-lang3:3.12.0'
     testImplementation project(':data-prepper-test-common')
-<<<<<<< HEAD
-    implementation project(':data-prepper-plugins:newline-codecs')
-    implementation project(':data-prepper-plugins:avro-codecs')
-    implementation project(':data-prepper-plugins:csv-processor')
-    implementation project(':data-prepper-plugins:parse-json-processor')
-    implementation 'com.opencsv:opencsv:5.7.1'
-    implementation 'org.apache.avro:avro:1.11.1'
-=======
 
     implementation project(':data-prepper-plugins:parse-json-processor')
->>>>>>> 37d05bb8
 }
 
 test {
