/*
 * Copyright OpenSearch Contributors
 * SPDX-License-Identifier: Apache-2.0
 */

package org.opensearch.dataprepper.plugins.sink;

import com.fasterxml.jackson.databind.JsonNode;
import com.fasterxml.jackson.databind.ObjectMapper;
import com.opencsv.CSVReader;
import com.opencsv.CSVReaderBuilder;
import com.opencsv.exceptions.CsvValidationException;
import io.micrometer.core.instrument.Counter;
import io.micrometer.core.instrument.DistributionSummary;
import org.apache.avro.Schema;
import org.apache.avro.SchemaBuilder;
import org.apache.avro.file.DataFileStream;
import org.apache.avro.generic.GenericDatumReader;
import org.apache.avro.generic.GenericRecord;
import org.apache.avro.util.Utf8;
import org.hamcrest.CoreMatchers;
import org.hamcrest.Matchers;
import org.junit.jupiter.api.BeforeEach;
import org.junit.jupiter.api.Test;
import org.junit.jupiter.api.extension.ExtendWith;
import org.mockito.Mock;
import org.mockito.junit.jupiter.MockitoExtension;
import org.opensearch.dataprepper.metrics.PluginMetrics;
import org.opensearch.dataprepper.model.codec.OutputCodec;
import org.opensearch.dataprepper.model.event.DefaultEventMetadata;
import org.opensearch.dataprepper.model.event.Event;
import org.opensearch.dataprepper.model.event.EventHandle;
import org.opensearch.dataprepper.model.event.EventMetadata;
import org.opensearch.dataprepper.model.event.EventType;
import org.opensearch.dataprepper.model.event.JacksonEvent;
import org.opensearch.dataprepper.model.log.JacksonLog;
import org.opensearch.dataprepper.model.record.Record;
import org.opensearch.dataprepper.model.types.ByteCount;
<<<<<<< HEAD
import org.opensearch.dataprepper.plugins.codec.avro.AvroOutputCodec;
import org.opensearch.dataprepper.plugins.codec.avro.AvroOutputCodecConfig;
import org.opensearch.dataprepper.plugins.codec.csv.CsvOutputCodec;
import org.opensearch.dataprepper.plugins.codec.csv.CsvOutputCodecConfig;
import org.opensearch.dataprepper.plugins.codec.json.JsonOutputCodec;
import org.opensearch.dataprepper.plugins.codec.json.JsonOutputCodecConfig;
import org.opensearch.dataprepper.plugins.codec.newline.NewlineDelimitedOutputCodec;
import org.opensearch.dataprepper.plugins.codec.newline.NewlineDelimitedOutputConfig;
=======
import org.opensearch.dataprepper.plugins.codec.json.NdjsonOutputCodec;
import org.opensearch.dataprepper.plugins.codec.json.NdjsonOutputConfig;
>>>>>>> 37d05bb8
import org.opensearch.dataprepper.plugins.sink.accumulator.BufferFactory;
import org.opensearch.dataprepper.plugins.sink.accumulator.InMemoryBufferFactory;
import org.opensearch.dataprepper.plugins.sink.accumulator.ObjectKey;
import org.opensearch.dataprepper.plugins.sink.configuration.AwsAuthenticationOptions;
import org.opensearch.dataprepper.plugins.sink.configuration.ObjectKeyOptions;
import org.opensearch.dataprepper.plugins.sink.configuration.ThresholdOptions;
import software.amazon.awssdk.core.ResponseBytes;
import software.amazon.awssdk.regions.Region;
import software.amazon.awssdk.services.s3.S3Client;
import software.amazon.awssdk.services.s3.model.GetObjectRequest;
import software.amazon.awssdk.services.s3.model.GetObjectResponse;
import software.amazon.awssdk.services.s3.model.ListObjectsRequest;
import software.amazon.awssdk.services.s3.model.ListObjectsResponse;
import software.amazon.awssdk.services.s3.model.S3Object;

import java.io.ByteArrayInputStream;
import java.io.IOException;
import java.io.StringReader;
import java.nio.charset.StandardCharsets;
import java.time.Duration;
import java.util.ArrayList;
import java.util.Arrays;
import java.util.Collection;
import java.util.HashMap;
import java.util.LinkedHashMap;
import java.util.LinkedList;
import java.util.List;
import java.util.Map;
import java.util.Set;
import java.util.UUID;

import static org.hamcrest.CoreMatchers.notNullValue;
import static org.hamcrest.MatcherAssert.assertThat;
import static org.hamcrest.Matchers.equalTo;
import static org.mockito.Mockito.lenient;
import static org.mockito.Mockito.mock;
import static org.mockito.Mockito.when;

@ExtendWith(MockitoExtension.class)
class S3SinkServiceIT {

    private static final String PATH_PREFIX = UUID.randomUUID().toString() + "/%{yyyy}/%{MM}/%{dd}/";
    private static final ObjectMapper mapper = new ObjectMapper();
    private S3Client s3Client;
    private String bucketName;
    private static final int numberOfRecords = 2;

    private BufferFactory bufferFactory;
    @Mock
    private S3SinkConfig s3SinkConfig;
    @Mock
    private ThresholdOptions thresholdOptions;
    @Mock
    private AwsAuthenticationOptions awsAuthenticationOptions;
    @Mock
    private ObjectKeyOptions objectKeyOptions;
    @Mock
    private PluginMetrics pluginMetrics;
    @Mock
    private Counter snapshotSuccessCounter;
    @Mock
    private Counter snapshotFailedCounter;
    @Mock
    private Counter numberOfRecordsSuccessCounter;
    @Mock
    private Counter numberOfRecordsFailedCounter;
    @Mock
    private DistributionSummary s3ObjectSizeSummary;

    private OutputCodec codec;

    @Mock
<<<<<<< HEAD
    NewlineDelimitedOutputConfig newlineDelimitedOutputConfig;
    @Mock
    private JsonOutputCodecConfig jsonOutputCodecConfig;
    private CsvOutputCodecConfig csvOutputCodecConfig;
    private AvroOutputCodecConfig avroOutputCodecConfig;
=======
    NdjsonOutputConfig ndjsonOutputConfig;
>>>>>>> 37d05bb8


    @BeforeEach
    public void setUp() {
        String s3region = System.getProperty("tests.s3ink.region");

        s3Client = S3Client.builder().region(Region.of(s3region)).build();
        bucketName = System.getProperty("tests.s3sink.bucket");

        bufferFactory = new InMemoryBufferFactory();

        when(objectKeyOptions.getNamePattern()).thenReturn("elb-log-%{yyyy-MM-dd'T'hh-mm-ss}");
        when(objectKeyOptions.getPathPrefix()).thenReturn(PATH_PREFIX);
        when(s3SinkConfig.getBucketName()).thenReturn(bucketName);
        when(s3SinkConfig.getObjectKeyOptions()).thenReturn(objectKeyOptions);
        when(thresholdOptions.getEventCount()).thenReturn(2);
        when(thresholdOptions.getMaximumSize()).thenReturn(ByteCount.parse("2mb"));
        when(thresholdOptions.getEventCollectTimeOut()).thenReturn(Duration.parse("PT3M"));
        when(s3SinkConfig.getThresholdOptions()).thenReturn(thresholdOptions);

        lenient().when(pluginMetrics.counter(S3SinkService.OBJECTS_SUCCEEDED)).thenReturn(snapshotSuccessCounter);
        lenient().when(pluginMetrics.counter(S3SinkService.OBJECTS_FAILED)).thenReturn(snapshotFailedCounter);
        lenient().when(pluginMetrics.counter(S3SinkService.NUMBER_OF_RECORDS_FLUSHED_TO_S3_SUCCESS)).
                thenReturn(numberOfRecordsSuccessCounter);
        lenient().when(pluginMetrics.counter(S3SinkService.NUMBER_OF_RECORDS_FLUSHED_TO_S3_FAILED)).
                thenReturn(numberOfRecordsFailedCounter);
        lenient().when(pluginMetrics.summary(S3SinkService.S3_OBJECTS_SIZE)).thenReturn(s3ObjectSizeSummary);
    }

    @Test
    void verify_flushed_object_count_into_s3_bucket() {
        configureNewLineCodec();
        int s3ObjectCountBeforeIngest = gets3ObjectCount();
        S3SinkService s3SinkService = createObjectUnderTest();
        s3SinkService.output(setEventQueue());
        int s3ObjectCountAfterIngest = gets3ObjectCount();
        assertThat(s3ObjectCountAfterIngest, equalTo(s3ObjectCountBeforeIngest + 1));
    }

    void configureNewLineCodec() {
        codec = new NdjsonOutputCodec(ndjsonOutputConfig);
        when(ndjsonOutputConfig.getExcludeKeys()).thenReturn(new ArrayList<>());
    }

    @Test
    void verify_flushed_records_into_s3_bucketNewLine() {
        configureNewLineCodec();
        S3SinkService s3SinkService = createObjectUnderTest();
        Collection<Record<Event>> recordsData = setEventQueue();

        s3SinkService.output(recordsData);
        String objectData = new String(getS3Object());

        int count = 0;
        String[] objectDataArr = objectData.split("\r\n");
        for (Record<Event> recordData : recordsData) {
            String objectRecord = recordData.getData().toJsonString();
            assertThat(objectDataArr[count], CoreMatchers.containsString(objectRecord));
            count++;
        }
    }

    private S3SinkService createObjectUnderTest() {
        return new S3SinkService(s3SinkConfig, bufferFactory, codec, s3Client, "Tag", pluginMetrics);
    }

    private int gets3ObjectCount() {
        int s3ObjectCount = 0;
        ListObjectsRequest listObjects = ListObjectsRequest.builder()
                .bucket(bucketName).prefix(getPathPrefix())
                .build();
        ListObjectsResponse res = s3Client.listObjects(listObjects);
        List<S3Object> objects = res.contents();
        s3ObjectCount = objects.size();

        return s3ObjectCount;
    }

    private byte[] getS3Object() {

        ListObjectsRequest listObjects = ListObjectsRequest.builder()
                .bucket(bucketName)
                .prefix(getPathPrefix())
                .build();
        ListObjectsResponse res = s3Client.listObjects(listObjects);
        List<S3Object> objects = res.contents();

        S3Object object = objects.get(objects.size() - 1);

        String objectKey = object.key();
        GetObjectRequest objectRequest = GetObjectRequest
                .builder()
                .key(objectKey)
                .bucket(bucketName).build();

        ResponseBytes<GetObjectResponse> objectBytes = s3Client.getObjectAsBytes(objectRequest);
        return objectBytes.asByteArray();
    }

    private String getPathPrefix() {
        return ObjectKey.buildingPathPrefix(s3SinkConfig);
    }

    private Collection<Record<Event>> setEventQueue() {
        final Collection<Record<Event>> jsonObjects = new LinkedList<>();
        for (int i = 0; i < 2; i++)
            jsonObjects.add(createRecord());
        return jsonObjects;
    }

    private static Record<Event> createRecord() {
        final Set<String> testTags = Set.of("tag1");
        final EventMetadata defaultEventMetadata = DefaultEventMetadata.builder().
                withEventType(EventType.LOG.toString()).
                withTags(testTags).build();
        Map<String, Object> json = generateJson(testTags);
        final JacksonEvent event = JacksonLog.builder().withData(json).withEventMetadata(defaultEventMetadata).build();
        event.setEventHandle(mock(EventHandle.class));
        return new Record<>(event);
    }

    private static Map<String, Object> generateJson(Set<String> testTags) {
        final Map<String, Object> jsonObject = new LinkedHashMap<>();
        for (int i = 0; i < 2; i++) {
            jsonObject.put(UUID.randomUUID().toString(), UUID.randomUUID().toString());
        }
        jsonObject.put(UUID.randomUUID().toString(), Arrays.asList(UUID.randomUUID().toString(),
                UUID.randomUUID().toString(), UUID.randomUUID().toString()));
        jsonObject.put("Tag", testTags.toArray());
        return jsonObject;
    }
    private static Record getRecord(int index) {
        List<HashMap> recordList = generateRecords(numberOfRecords);
        final Event event = JacksonLog.builder().withData(recordList.get(index)).build();
        return new Record<>(event);
    }

    private static List<HashMap> generateRecords(int numberOfRecords) {

        List<HashMap> recordList = new ArrayList<>();

        for (int rows = 0; rows < numberOfRecords; rows++) {

            HashMap<String, String> eventData = new HashMap<>();

            eventData.put("name", "Person" + rows);
            eventData.put("age", Integer.toString(rows));
            recordList.add((eventData));

        }
        return recordList;
    }

    private static List<GenericRecord> createAvroRecordsList(byte[] avroData) throws IOException {
        ByteArrayInputStream byteArrayInputStream = new ByteArrayInputStream(avroData);
        DataFileStream<GenericRecord> stream = new DataFileStream<GenericRecord>(byteArrayInputStream, new GenericDatumReader<GenericRecord>());
        List<GenericRecord> actualRecords = new ArrayList<>();

        while (stream.hasNext()) {
            GenericRecord avroRecord = stream.next();
            actualRecords.add(avroRecord);
        }
        return actualRecords;
    }

    private static Object decodeOutputIfEncoded(Object encodedActualOutput) {
        if (encodedActualOutput instanceof Utf8) {
            byte[] utf8Bytes = encodedActualOutput.toString().getBytes(StandardCharsets.UTF_8);
            return new String(utf8Bytes, StandardCharsets.UTF_8);
        } else {
            return encodedActualOutput;
        }
    }

    private static Schema parseSchema() {
        return SchemaBuilder.record("Person")
                .fields()
                .name("name").type().stringType().noDefault()
                .name("age").type().intType().noDefault()
                .endRecord();
    }

    private static List<String> csvHeader() {
        List<String> header = new ArrayList<>();
        header.add("name");
        header.add("age");
        return header;
    }
    void configureJsonCodec() {
        codec = new JsonOutputCodec(jsonOutputCodecConfig);
        when(jsonOutputCodecConfig.getExcludeKeys()).thenReturn(new ArrayList<>());
    }

    @Test
    void verify_flushed_records_into_s3_bucket_Json() throws IOException {
        configureJsonCodec();
        S3SinkService s3SinkService = createObjectUnderTest();
        Collection<Record<Event>> recordsData = getRecordList();

        s3SinkService.output(recordsData);

        int index = 0;
        List<HashMap> expectedRecords = generateRecords(numberOfRecords);
        JsonNode jsonNode = mapper.readTree(getS3Object());
        for (JsonNode element : jsonNode) {
            Set<String> keys = expectedRecords.get(index).keySet();
            Map<String, Object> actualMap = new HashMap<>();
            for (String key : keys) {
                actualMap.put(key, element.get(key).asText());
            }
            assertThat(expectedRecords.get(index), Matchers.equalTo(actualMap));
            index++;

        }
    }

    @Test
    void verify_flushed_records_into_s3_bucket_Avro() throws IOException {
        configureAvroCodec();
        S3SinkService s3SinkService = createObjectUnderTest();
        Collection<Record<Event>> recordsData = getRecordList();

        s3SinkService.output(recordsData);

        List<GenericRecord> actualRecords = createAvroRecordsList(getS3Object());
        int index = 0;
        for (final GenericRecord actualRecord : actualRecords) {

            assertThat(actualRecord, notNullValue());
            assertThat(actualRecord.getSchema(), notNullValue());

            Map expectedMap = generateRecords(numberOfRecords).get(index);
            Map actualMap = new HashMap();
            for (Schema.Field field : actualRecord.getSchema().getFields()) {
                Object decodedActualOutput = decodeOutputIfEncoded(actualRecord.get(field.name()));
                actualMap.put(field.name(), decodedActualOutput);
            }
            assertThat(expectedMap, Matchers.equalTo(actualMap));
            index++;
        }
    }

    private void configureAvroCodec() {
        avroOutputCodecConfig = new AvroOutputCodecConfig();
        avroOutputCodecConfig.setSchema(parseSchema().toString());
        avroOutputCodecConfig.setExcludeKeys(new ArrayList<>());
        codec = new AvroOutputCodec(avroOutputCodecConfig);

    }

    @Test
    void verify_flushed_records_into_s3_bucket_Csv() {
        configureCsvCodec();
        S3SinkService s3SinkService = createObjectUnderTest();
        Collection<Record<Event>> recordsData = getRecordList();

        s3SinkService.output(recordsData);
        String csvData = new String(getS3Object());
        StringReader stringReader = new StringReader(csvData);
        CSVReader csvReader = new CSVReaderBuilder(stringReader).build();

        try {
            String[] line;
            int index = 0;
            int headerIndex;
            List<String> headerList = csvHeader();
            List<HashMap> expectedRecords = generateRecords(numberOfRecords);
            while ((line = csvReader.readNext()) != null) {
                if (index == 0) {
                    headerIndex = 0;
                    for (String value : line) {
                        assertThat(headerList.get(headerIndex), Matchers.equalTo(value));
                        headerIndex++;
                    }
                } else {
                    headerIndex = 0;
                    for (String value : line) {
                        assertThat(expectedRecords.get(index - 1).get(headerList.get(headerIndex)), Matchers.equalTo(value));
                        headerIndex++;
                    }
                }
                index++;
            }
        } catch (IOException | CsvValidationException e) {
            e.printStackTrace();
        } finally {
            try {
                csvReader.close();
                stringReader.close();
            } catch (IOException e) {
                e.printStackTrace();
            }
        }
    }

    void configureCsvCodec() {
        csvOutputCodecConfig = new CsvOutputCodecConfig();
        csvOutputCodecConfig.setHeader(csvHeader());
        csvOutputCodecConfig.setExcludeKeys(new ArrayList<>());
        codec = new CsvOutputCodec(csvOutputCodecConfig);
    }
    private Collection<Record<Event>> getRecordList() {
        final Collection<Record<Event>> recordList = new ArrayList<>();
        for (int i = 0; i < numberOfRecords; i++)
            recordList.add(getRecord(i));
        return recordList;
    }
}<|MERGE_RESOLUTION|>--- conflicted
+++ resolved
@@ -5,21 +5,9 @@
 
 package org.opensearch.dataprepper.plugins.sink;
 
-import com.fasterxml.jackson.databind.JsonNode;
-import com.fasterxml.jackson.databind.ObjectMapper;
-import com.opencsv.CSVReader;
-import com.opencsv.CSVReaderBuilder;
-import com.opencsv.exceptions.CsvValidationException;
 import io.micrometer.core.instrument.Counter;
 import io.micrometer.core.instrument.DistributionSummary;
-import org.apache.avro.Schema;
-import org.apache.avro.SchemaBuilder;
-import org.apache.avro.file.DataFileStream;
-import org.apache.avro.generic.GenericDatumReader;
-import org.apache.avro.generic.GenericRecord;
-import org.apache.avro.util.Utf8;
 import org.hamcrest.CoreMatchers;
-import org.hamcrest.Matchers;
 import org.junit.jupiter.api.BeforeEach;
 import org.junit.jupiter.api.Test;
 import org.junit.jupiter.api.extension.ExtendWith;
@@ -36,19 +24,8 @@
 import org.opensearch.dataprepper.model.log.JacksonLog;
 import org.opensearch.dataprepper.model.record.Record;
 import org.opensearch.dataprepper.model.types.ByteCount;
-<<<<<<< HEAD
-import org.opensearch.dataprepper.plugins.codec.avro.AvroOutputCodec;
-import org.opensearch.dataprepper.plugins.codec.avro.AvroOutputCodecConfig;
-import org.opensearch.dataprepper.plugins.codec.csv.CsvOutputCodec;
-import org.opensearch.dataprepper.plugins.codec.csv.CsvOutputCodecConfig;
-import org.opensearch.dataprepper.plugins.codec.json.JsonOutputCodec;
-import org.opensearch.dataprepper.plugins.codec.json.JsonOutputCodecConfig;
-import org.opensearch.dataprepper.plugins.codec.newline.NewlineDelimitedOutputCodec;
-import org.opensearch.dataprepper.plugins.codec.newline.NewlineDelimitedOutputConfig;
-=======
 import org.opensearch.dataprepper.plugins.codec.json.NdjsonOutputCodec;
 import org.opensearch.dataprepper.plugins.codec.json.NdjsonOutputConfig;
->>>>>>> 37d05bb8
 import org.opensearch.dataprepper.plugins.sink.accumulator.BufferFactory;
 import org.opensearch.dataprepper.plugins.sink.accumulator.InMemoryBufferFactory;
 import org.opensearch.dataprepper.plugins.sink.accumulator.ObjectKey;
@@ -64,15 +41,10 @@
 import software.amazon.awssdk.services.s3.model.ListObjectsResponse;
 import software.amazon.awssdk.services.s3.model.S3Object;
 
-import java.io.ByteArrayInputStream;
-import java.io.IOException;
-import java.io.StringReader;
-import java.nio.charset.StandardCharsets;
 import java.time.Duration;
 import java.util.ArrayList;
 import java.util.Arrays;
 import java.util.Collection;
-import java.util.HashMap;
 import java.util.LinkedHashMap;
 import java.util.LinkedList;
 import java.util.List;
@@ -80,7 +52,6 @@
 import java.util.Set;
 import java.util.UUID;
 
-import static org.hamcrest.CoreMatchers.notNullValue;
 import static org.hamcrest.MatcherAssert.assertThat;
 import static org.hamcrest.Matchers.equalTo;
 import static org.mockito.Mockito.lenient;
@@ -91,10 +62,8 @@
 class S3SinkServiceIT {
 
     private static final String PATH_PREFIX = UUID.randomUUID().toString() + "/%{yyyy}/%{MM}/%{dd}/";
-    private static final ObjectMapper mapper = new ObjectMapper();
     private S3Client s3Client;
     private String bucketName;
-    private static final int numberOfRecords = 2;
 
     private BufferFactory bufferFactory;
     @Mock
@@ -121,15 +90,7 @@
     private OutputCodec codec;
 
     @Mock
-<<<<<<< HEAD
-    NewlineDelimitedOutputConfig newlineDelimitedOutputConfig;
-    @Mock
-    private JsonOutputCodecConfig jsonOutputCodecConfig;
-    private CsvOutputCodecConfig csvOutputCodecConfig;
-    private AvroOutputCodecConfig avroOutputCodecConfig;
-=======
     NdjsonOutputConfig ndjsonOutputConfig;
->>>>>>> 37d05bb8
 
 
     @BeforeEach
@@ -181,7 +142,7 @@
         Collection<Record<Event>> recordsData = setEventQueue();
 
         s3SinkService.output(recordsData);
-        String objectData = new String(getS3Object());
+        String objectData = getS3Object();
 
         int count = 0;
         String[] objectDataArr = objectData.split("\r\n");
@@ -208,7 +169,7 @@
         return s3ObjectCount;
     }
 
-    private byte[] getS3Object() {
+    private String getS3Object() {
 
         ListObjectsRequest listObjects = ListObjectsRequest.builder()
                 .bucket(bucketName)
@@ -226,7 +187,8 @@
                 .bucket(bucketName).build();
 
         ResponseBytes<GetObjectResponse> objectBytes = s3Client.getObjectAsBytes(objectRequest);
-        return objectBytes.asByteArray();
+        byte[] data = objectBytes.asByteArray();
+        return new String(data);
     }
 
     private String getPathPrefix() {
@@ -261,180 +223,4 @@
         jsonObject.put("Tag", testTags.toArray());
         return jsonObject;
     }
-    private static Record getRecord(int index) {
-        List<HashMap> recordList = generateRecords(numberOfRecords);
-        final Event event = JacksonLog.builder().withData(recordList.get(index)).build();
-        return new Record<>(event);
-    }
-
-    private static List<HashMap> generateRecords(int numberOfRecords) {
-
-        List<HashMap> recordList = new ArrayList<>();
-
-        for (int rows = 0; rows < numberOfRecords; rows++) {
-
-            HashMap<String, String> eventData = new HashMap<>();
-
-            eventData.put("name", "Person" + rows);
-            eventData.put("age", Integer.toString(rows));
-            recordList.add((eventData));
-
-        }
-        return recordList;
-    }
-
-    private static List<GenericRecord> createAvroRecordsList(byte[] avroData) throws IOException {
-        ByteArrayInputStream byteArrayInputStream = new ByteArrayInputStream(avroData);
-        DataFileStream<GenericRecord> stream = new DataFileStream<GenericRecord>(byteArrayInputStream, new GenericDatumReader<GenericRecord>());
-        List<GenericRecord> actualRecords = new ArrayList<>();
-
-        while (stream.hasNext()) {
-            GenericRecord avroRecord = stream.next();
-            actualRecords.add(avroRecord);
-        }
-        return actualRecords;
-    }
-
-    private static Object decodeOutputIfEncoded(Object encodedActualOutput) {
-        if (encodedActualOutput instanceof Utf8) {
-            byte[] utf8Bytes = encodedActualOutput.toString().getBytes(StandardCharsets.UTF_8);
-            return new String(utf8Bytes, StandardCharsets.UTF_8);
-        } else {
-            return encodedActualOutput;
-        }
-    }
-
-    private static Schema parseSchema() {
-        return SchemaBuilder.record("Person")
-                .fields()
-                .name("name").type().stringType().noDefault()
-                .name("age").type().intType().noDefault()
-                .endRecord();
-    }
-
-    private static List<String> csvHeader() {
-        List<String> header = new ArrayList<>();
-        header.add("name");
-        header.add("age");
-        return header;
-    }
-    void configureJsonCodec() {
-        codec = new JsonOutputCodec(jsonOutputCodecConfig);
-        when(jsonOutputCodecConfig.getExcludeKeys()).thenReturn(new ArrayList<>());
-    }
-
-    @Test
-    void verify_flushed_records_into_s3_bucket_Json() throws IOException {
-        configureJsonCodec();
-        S3SinkService s3SinkService = createObjectUnderTest();
-        Collection<Record<Event>> recordsData = getRecordList();
-
-        s3SinkService.output(recordsData);
-
-        int index = 0;
-        List<HashMap> expectedRecords = generateRecords(numberOfRecords);
-        JsonNode jsonNode = mapper.readTree(getS3Object());
-        for (JsonNode element : jsonNode) {
-            Set<String> keys = expectedRecords.get(index).keySet();
-            Map<String, Object> actualMap = new HashMap<>();
-            for (String key : keys) {
-                actualMap.put(key, element.get(key).asText());
-            }
-            assertThat(expectedRecords.get(index), Matchers.equalTo(actualMap));
-            index++;
-
-        }
-    }
-
-    @Test
-    void verify_flushed_records_into_s3_bucket_Avro() throws IOException {
-        configureAvroCodec();
-        S3SinkService s3SinkService = createObjectUnderTest();
-        Collection<Record<Event>> recordsData = getRecordList();
-
-        s3SinkService.output(recordsData);
-
-        List<GenericRecord> actualRecords = createAvroRecordsList(getS3Object());
-        int index = 0;
-        for (final GenericRecord actualRecord : actualRecords) {
-
-            assertThat(actualRecord, notNullValue());
-            assertThat(actualRecord.getSchema(), notNullValue());
-
-            Map expectedMap = generateRecords(numberOfRecords).get(index);
-            Map actualMap = new HashMap();
-            for (Schema.Field field : actualRecord.getSchema().getFields()) {
-                Object decodedActualOutput = decodeOutputIfEncoded(actualRecord.get(field.name()));
-                actualMap.put(field.name(), decodedActualOutput);
-            }
-            assertThat(expectedMap, Matchers.equalTo(actualMap));
-            index++;
-        }
-    }
-
-    private void configureAvroCodec() {
-        avroOutputCodecConfig = new AvroOutputCodecConfig();
-        avroOutputCodecConfig.setSchema(parseSchema().toString());
-        avroOutputCodecConfig.setExcludeKeys(new ArrayList<>());
-        codec = new AvroOutputCodec(avroOutputCodecConfig);
-
-    }
-
-    @Test
-    void verify_flushed_records_into_s3_bucket_Csv() {
-        configureCsvCodec();
-        S3SinkService s3SinkService = createObjectUnderTest();
-        Collection<Record<Event>> recordsData = getRecordList();
-
-        s3SinkService.output(recordsData);
-        String csvData = new String(getS3Object());
-        StringReader stringReader = new StringReader(csvData);
-        CSVReader csvReader = new CSVReaderBuilder(stringReader).build();
-
-        try {
-            String[] line;
-            int index = 0;
-            int headerIndex;
-            List<String> headerList = csvHeader();
-            List<HashMap> expectedRecords = generateRecords(numberOfRecords);
-            while ((line = csvReader.readNext()) != null) {
-                if (index == 0) {
-                    headerIndex = 0;
-                    for (String value : line) {
-                        assertThat(headerList.get(headerIndex), Matchers.equalTo(value));
-                        headerIndex++;
-                    }
-                } else {
-                    headerIndex = 0;
-                    for (String value : line) {
-                        assertThat(expectedRecords.get(index - 1).get(headerList.get(headerIndex)), Matchers.equalTo(value));
-                        headerIndex++;
-                    }
-                }
-                index++;
-            }
-        } catch (IOException | CsvValidationException e) {
-            e.printStackTrace();
-        } finally {
-            try {
-                csvReader.close();
-                stringReader.close();
-            } catch (IOException e) {
-                e.printStackTrace();
-            }
-        }
-    }
-
-    void configureCsvCodec() {
-        csvOutputCodecConfig = new CsvOutputCodecConfig();
-        csvOutputCodecConfig.setHeader(csvHeader());
-        csvOutputCodecConfig.setExcludeKeys(new ArrayList<>());
-        codec = new CsvOutputCodec(csvOutputCodecConfig);
-    }
-    private Collection<Record<Event>> getRecordList() {
-        final Collection<Record<Event>> recordList = new ArrayList<>();
-        for (int i = 0; i < numberOfRecords; i++)
-            recordList.add(getRecord(i));
-        return recordList;
-    }
 }