--- conflicted
+++ resolved
@@ -7,25 +7,7 @@
 
 import io.micrometer.core.instrument.Counter;
 import io.micrometer.core.instrument.DistributionSummary;
-import org.apache.avro.Schema;
-import org.apache.avro.SchemaBuilder;
-import org.apache.hadoop.conf.Configuration;
-import org.apache.hadoop.fs.Path;
-import org.apache.parquet.ParquetReadOptions;
-import org.apache.parquet.column.page.PageReadStore;
-import org.apache.parquet.example.data.Group;
-import org.apache.parquet.example.data.simple.SimpleGroup;
-import org.apache.parquet.example.data.simple.convert.GroupRecordConverter;
-import org.apache.parquet.hadoop.ParquetFileReader;
-import org.apache.parquet.hadoop.metadata.ParquetMetadata;
-import org.apache.parquet.hadoop.util.HadoopInputFile;
-import org.apache.parquet.io.ColumnIOFactory;
-import org.apache.parquet.io.MessageColumnIO;
-import org.apache.parquet.io.RecordReader;
-import org.apache.parquet.schema.MessageType;
-import org.apache.parquet.schema.Type;
 import org.hamcrest.CoreMatchers;
-import org.hamcrest.Matchers;
 import org.junit.jupiter.api.BeforeEach;
 import org.junit.jupiter.api.Test;
 import org.junit.jupiter.api.extension.ExtendWith;
@@ -33,10 +15,7 @@
 import org.mockito.junit.jupiter.MockitoExtension;
 import org.opensearch.dataprepper.metrics.PluginMetrics;
 import org.opensearch.dataprepper.model.codec.OutputCodec;
-<<<<<<< HEAD
-=======
 import org.opensearch.dataprepper.model.event.DefaultEventMetadata;
->>>>>>> a19d71d1
 import org.opensearch.dataprepper.model.event.Event;
 import org.opensearch.dataprepper.model.event.EventHandle;
 import org.opensearch.dataprepper.model.event.EventMetadata;
@@ -45,13 +24,8 @@
 import org.opensearch.dataprepper.model.log.JacksonLog;
 import org.opensearch.dataprepper.model.record.Record;
 import org.opensearch.dataprepper.model.types.ByteCount;
-<<<<<<< HEAD
-import org.opensearch.dataprepper.plugins.codec.parquet.ParquetOutputCodec;
-import org.opensearch.dataprepper.plugins.codec.parquet.ParquetOutputCodecConfig;
-=======
 import org.opensearch.dataprepper.plugins.codec.json.NdjsonOutputCodec;
 import org.opensearch.dataprepper.plugins.codec.json.NdjsonOutputConfig;
->>>>>>> a19d71d1
 import org.opensearch.dataprepper.plugins.sink.accumulator.BufferFactory;
 import org.opensearch.dataprepper.plugins.sink.accumulator.InMemoryBufferFactory;
 import org.opensearch.dataprepper.plugins.sink.accumulator.ObjectKey;
@@ -67,17 +41,10 @@
 import software.amazon.awssdk.services.s3.model.ListObjectsResponse;
 import software.amazon.awssdk.services.s3.model.S3Object;
 
-import java.io.ByteArrayInputStream;
-import java.io.File;
-import java.io.IOException;
-import java.io.InputStream;
-import java.nio.file.Files;
-import java.nio.file.StandardCopyOption;
 import java.time.Duration;
 import java.util.ArrayList;
 import java.util.Arrays;
 import java.util.Collection;
-import java.util.HashMap;
 import java.util.LinkedHashMap;
 import java.util.LinkedList;
 import java.util.List;
@@ -85,7 +52,6 @@
 import java.util.Set;
 import java.util.UUID;
 
-import static org.hamcrest.CoreMatchers.notNullValue;
 import static org.hamcrest.MatcherAssert.assertThat;
 import static org.hamcrest.Matchers.equalTo;
 import static org.mockito.Mockito.lenient;
@@ -96,18 +62,10 @@
 class S3SinkServiceIT {
 
     private static final String PATH_PREFIX = UUID.randomUUID().toString() + "/%{yyyy}/%{MM}/%{dd}/";
-    private static final int numberOfRecords = 2;
     private S3Client s3Client;
     private String bucketName;
-<<<<<<< HEAD
-    private String s3region;
-    private ParquetOutputCodecConfig parquetOutputCodecConfig;
-=======
-
->>>>>>> a19d71d1
+
     private BufferFactory bufferFactory;
-    private static final String FILE_NAME = "parquet-data";
-    private static final String FILE_SUFFIX = ".parquet";
     @Mock
     private S3SinkConfig s3SinkConfig;
     @Mock
@@ -128,8 +86,6 @@
     private Counter numberOfRecordsFailedCounter;
     @Mock
     private DistributionSummary s3ObjectSizeSummary;
-    @Mock
-    private OutputCodec codec;
 
     private OutputCodec codec;
 
@@ -139,14 +95,11 @@
 
     @BeforeEach
     public void setUp() {
-        s3region = System.getProperty("tests.s3ink.region");
+        String s3region = System.getProperty("tests.s3ink.region");
 
         s3Client = S3Client.builder().region(Region.of(s3region)).build();
         bucketName = System.getProperty("tests.s3sink.bucket");
-<<<<<<< HEAD
-=======
-
->>>>>>> a19d71d1
+
         bufferFactory = new InMemoryBufferFactory();
 
         when(objectKeyOptions.getNamePattern()).thenReturn("elb-log-%{yyyy-MM-dd'T'hh-mm-ss}");
@@ -270,106 +223,4 @@
         jsonObject.put("Tag", testTags.toArray());
         return jsonObject;
     }
-    private static Record getRecord(int index) {
-        List<HashMap> recordList = generateRecords(numberOfRecords);
-        final Event event = JacksonLog.builder().withData(recordList.get(index)).build();
-        return new Record<>(event);
-    }
-
-    private static List<HashMap> generateRecords(int numberOfRecords) {
-
-        List<HashMap> recordList = new ArrayList<>();
-
-        for (int rows = 0; rows < numberOfRecords; rows++) {
-
-            HashMap<String, String> eventData = new HashMap<>();
-
-            eventData.put("name", "Person" + rows);
-            eventData.put("age", Integer.toString(rows));
-            recordList.add((eventData));
-
-        }
-        return recordList;
-    }
-    @Test
-    void verify_flushed_records_into_s3_bucket_Parquet() throws IOException {
-        configureParquetCodec();
-        S3SinkService s3SinkService = createObjectUnderTest();
-        Collection<Record<Event>> recordsData = getRecordList();
-
-        s3SinkService.output(recordsData);
-
-        List<HashMap<String, Object>> actualRecords = createParquetRecordsList(new ByteArrayInputStream(getS3Object().getBytes()));
-        int index = 0;
-        for (final HashMap<String, Object> actualMap : actualRecords) {
-            assertThat(actualMap, notNullValue());
-            Map expectedMap = generateRecords(numberOfRecords).get(index);
-            assertThat(expectedMap, Matchers.equalTo(actualMap));
-            index++;
-        }
-    }
-
-    private void configureParquetCodec() {
-        parquetOutputCodecConfig = new ParquetOutputCodecConfig();
-        parquetOutputCodecConfig.setSchema(parseSchema().toString());
-        parquetOutputCodecConfig.setBucket(bucketName);
-        parquetOutputCodecConfig.setRegion(s3region);
-        parquetOutputCodecConfig.setPathPrefix(PATH_PREFIX);
-        codec = new ParquetOutputCodec(parquetOutputCodecConfig);
-        when(parquetOutputCodecConfig.getExcludeKeys()).thenReturn(new ArrayList<>());
-
-    }
-    private Collection<Record<Event>> getRecordList() {
-        final Collection<Record<Event>> recordList = new ArrayList<>();
-        for (int i = 0; i < numberOfRecords; i++)
-            recordList.add(getRecord(i));
-        return recordList;
-    }
-    private static Schema parseSchema() {
-        return SchemaBuilder.record("Person")
-                .fields()
-                .name("name").type().stringType().noDefault()
-                .name("age").type().intType().noDefault()
-                .endRecord();
-    }
-    private List<HashMap<String, Object>> createParquetRecordsList(final InputStream inputStream) throws IOException {
-
-        final File tempFile = File.createTempFile(FILE_NAME, FILE_SUFFIX);
-        Files.copy(inputStream, tempFile.toPath(), StandardCopyOption.REPLACE_EXISTING);
-        List<HashMap<String, Object>> actualRecordList = new ArrayList<>();
-        try (ParquetFileReader parquetFileReader = new ParquetFileReader(HadoopInputFile.fromPath(new Path(tempFile.toURI()), new Configuration()), ParquetReadOptions.builder().build())) {
-            final ParquetMetadata footer = parquetFileReader.getFooter();
-            final MessageType schema = createdParquetSchema(footer);
-            PageReadStore pages;
-
-            while ((pages = parquetFileReader.readNextRowGroup()) != null) {
-                final long rows = pages.getRowCount();
-                final MessageColumnIO columnIO = new ColumnIOFactory().getColumnIO(schema);
-                final RecordReader<Group> recordReader = columnIO.getRecordReader(pages, new GroupRecordConverter(schema));
-                for (int row = 0; row < rows; row++) {
-                    final Map<String, Object> eventData = new HashMap<>();
-                    int fieldIndex = 0;
-                    final SimpleGroup simpleGroup = (SimpleGroup) recordReader.read();
-                    for (Type field : schema.getFields()) {
-                        try {
-                            eventData.put(field.getName(), simpleGroup.getValueToString(fieldIndex, 0));
-                        } catch (Exception parquetException) {
-                            parquetException.printStackTrace();
-                        }
-                        fieldIndex++;
-                    }
-                    actualRecordList.add((HashMap) eventData);
-                }
-            }
-        } catch (Exception parquetException) {
-            parquetException.printStackTrace();
-        } finally {
-            Files.delete(tempFile.toPath());
-        }
-        return actualRecordList;
-    }
-
-    private MessageType createdParquetSchema(ParquetMetadata parquetMetadata) {
-        return parquetMetadata.getFileMetaData().getSchema();
-    }
 }