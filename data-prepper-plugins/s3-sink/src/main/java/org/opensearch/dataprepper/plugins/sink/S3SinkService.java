--- conflicted
+++ resolved
@@ -68,11 +68,7 @@
      * @param pluginMetrics metrics.
      */
     public S3SinkService(final S3SinkConfig s3SinkConfig, final BufferFactory bufferFactory,
-<<<<<<< HEAD
-                         final OutputCodec codec, final S3Client s3Client, final PluginMetrics pluginMetrics) {
-=======
                          final OutputCodec codec, final S3Client s3Client, final String tagsTargetKey, final PluginMetrics pluginMetrics) {
->>>>>>> a19d71d1
         this.s3SinkConfig = s3SinkConfig;
         this.bufferFactory = bufferFactory;
         this.codec = codec;
@@ -109,15 +105,6 @@
 
             for (Record<Event> record : records) {
 
-<<<<<<< HEAD
-                if (!currentBuffer.isCodecStarted()) {
-                    codec.start(outputStream);
-                    currentBuffer.setCodecStarted(true);
-                }
-
-                final Event event = record.getData();
-                codec.writeEvent(event, outputStream, null);
-=======
                 if(currentBuffer.getEventCount() == 0) {
                     final Event eventForSchemaAutoGenerate = record.getData();
                     codec.start(outputStream,eventForSchemaAutoGenerate , tagsTargetKey);
@@ -125,7 +112,6 @@
 
                 final Event event = record.getData();
                 codec.writeEvent(event, outputStream, tagsTargetKey);
->>>>>>> a19d71d1
                 int count = currentBuffer.getEventCount() +1;
                 currentBuffer.setEventCount(count);
 
