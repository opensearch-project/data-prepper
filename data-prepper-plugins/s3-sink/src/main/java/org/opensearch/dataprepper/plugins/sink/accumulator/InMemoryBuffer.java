/*
 * Copyright OpenSearch Contributors
 * SPDX-License-Identifier: Apache-2.0
 */

package org.opensearch.dataprepper.plugins.sink.accumulator;

import org.apache.commons.lang3.time.StopWatch;
import software.amazon.awssdk.core.sync.RequestBody;
import software.amazon.awssdk.services.s3.S3Client;
import software.amazon.awssdk.services.s3.model.PutObjectRequest;

import java.io.ByteArrayOutputStream;
<<<<<<< HEAD
import java.io.IOException;
=======
>>>>>>> a19d71d1
import java.io.OutputStream;
import java.util.concurrent.TimeUnit;

/**
 * A buffer can hold in memory data and flushing it to S3.
 */
public class InMemoryBuffer implements Buffer {

    private static final ByteArrayOutputStream byteArrayOutputStream = new ByteArrayOutputStream();
    private int eventCount;
    private final StopWatch watch;
    private boolean isCodecStarted;

    InMemoryBuffer() {
        byteArrayOutputStream.reset();
        eventCount = 0;
        watch = new StopWatch();
        watch.start();
        isCodecStarted = false;
    }

    @Override
    public long getSize() {
        return byteArrayOutputStream.size();
    }

    @Override
    public int getEventCount() {
        return eventCount;
    }

    @Override
    public void setEventCount(int eventCount) {
        this.eventCount = eventCount;
    }
    @Override
    public OutputStream getOutputStream() {
        return byteArrayOutputStream;
    }

    public long getDuration() {
        return watch.getTime(TimeUnit.SECONDS);
    }

    /**
     * Upload accumulated data to s3 bucket.
     *
     * @param s3Client s3 client object.
     * @param bucket   bucket name.
     * @param key      s3 object key path.
     */
    @Override
    public void flushToS3(S3Client s3Client, String bucket, String key) {
        final byte[] byteArray = byteArrayOutputStream.toByteArray();
        s3Client.putObject(
                PutObjectRequest.builder().bucket(bucket).key(key).build(),
                RequestBody.fromBytes(byteArray));
    }

<<<<<<< HEAD
    /**
     * write byte array to output stream.
     *
     * @param bytes byte array.
     * @throws IOException while writing to output stream fails.
     */
    @Override
    public void writeEvent(byte[] bytes) throws IOException {
        byteArrayOutputStream.write(bytes);
        byteArrayOutputStream.write(System.lineSeparator().getBytes());
        eventCount++;
    }
    @Override
    public boolean isCodecStarted() {
        return isCodecStarted;
    }

    @Override
    public void setCodecStarted(boolean codecStarted) {
        isCodecStarted = codecStarted;
    }
    @Override
    public void setEventCount(int eventCount) {
        this.eventCount = eventCount;
    }
    @Override
    public OutputStream getOutputStream() {
        return byteArrayOutputStream;
    }
=======

>>>>>>> a19d71d1
}<|MERGE_RESOLUTION|>--- conflicted
+++ resolved
@@ -11,10 +11,6 @@
 import software.amazon.awssdk.services.s3.model.PutObjectRequest;
 
 import java.io.ByteArrayOutputStream;
-<<<<<<< HEAD
-import java.io.IOException;
-=======
->>>>>>> a19d71d1
 import java.io.OutputStream;
 import java.util.concurrent.TimeUnit;
 
@@ -26,14 +22,12 @@
     private static final ByteArrayOutputStream byteArrayOutputStream = new ByteArrayOutputStream();
     private int eventCount;
     private final StopWatch watch;
-    private boolean isCodecStarted;
 
     InMemoryBuffer() {
         byteArrayOutputStream.reset();
         eventCount = 0;
         watch = new StopWatch();
         watch.start();
-        isCodecStarted = false;
     }
 
     @Override
@@ -74,37 +68,5 @@
                 RequestBody.fromBytes(byteArray));
     }
 
-<<<<<<< HEAD
-    /**
-     * write byte array to output stream.
-     *
-     * @param bytes byte array.
-     * @throws IOException while writing to output stream fails.
-     */
-    @Override
-    public void writeEvent(byte[] bytes) throws IOException {
-        byteArrayOutputStream.write(bytes);
-        byteArrayOutputStream.write(System.lineSeparator().getBytes());
-        eventCount++;
-    }
-    @Override
-    public boolean isCodecStarted() {
-        return isCodecStarted;
-    }
 
-    @Override
-    public void setCodecStarted(boolean codecStarted) {
-        isCodecStarted = codecStarted;
-    }
-    @Override
-    public void setEventCount(int eventCount) {
-        this.eventCount = eventCount;
-    }
-    @Override
-    public OutputStream getOutputStream() {
-        return byteArrayOutputStream;
-    }
-=======
-
->>>>>>> a19d71d1
 }