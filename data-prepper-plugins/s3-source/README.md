# S3 Source

This source allows Data Prepper to use S3 as a source. It uses SQS for notifications
of which S3 objects are new and loads those new objects to parse out events.

## Basic Usage

This source requires an SQS queue which receives 
[S3 Event Notifications](https://docs.aws.amazon.com/AmazonS3/latest/userguide/NotificationHowTo.html).
The S3 Source will load S3 objects that have Event notifications for Create events.
A user-specified codec parses the S3 Object and creates Events from them.

Currently, there are three codecs:

* `newline` - Parses files where each single line is a log event.
* `json` - Parses the file for a JSON array. Each object in the JSON array is a log event.
* `csv` - Parses a character separated file. Each line of data is a log event.



The `compression` property defines how to handle compressed S3 objects. It has the following options.

* `none` - The file is not compressed.
* `gzip` - Apply GZip de-compression on the S3 object.
* `automatic` - Attempts to automatically determine the compression. If the S3 object key name ends in`.gz`, then perform `gzip` compression. Otherwise, it is treated as `none`.

### Example: Un-Compressed Logs 

The following configuration shows a minimum configuration for reading newline-delimited logs which
are not compressed.

```
source:
  s3:
    notification_type: "sqs"
    codec:
      newline:
    compression: none
    sqs:
      queue_url: "https://sqs.us-east-1.amazonaws.com/123456789012/MyQueue"
    aws:
      region: "us-east-1"
      sts_role_arn: "arn:aws:iam::123456789012:role/Data-Prepper"
```

The following configuration shows a minimum configuration for reading content using S3 select service from S3 bucket which
are not compressed.

```
source-pipeline:
  source:
    s3:
      notification_type: sqs
      compression: none
      s3_select:
        expression: "select * from s3object s LIMIT 10000"
        expression_type: SQL
        input_serialization: csv
        compression_type: none
        csv: 
          file_header_info: use
          quote_escape: 
          comments: 
        json:
          type: document
      sqs:
        queue_url: https://sqs.us-east-2.amazonaws.com/895099425385/data-prepper-testing
      aws:
        region: "us-east-2"
        sts_role_arn: "arn:aws:iam::895099425785:role/data-prepper-s3source-execution-role"
      scan:
        start_time: 2023-03-25T10:00:00
        range: 1d
        buckets:
          - bucket:
              name: my-bucket-1
              codec:
                csv:
              key_path:
                - my/prefix/a
                - my/prefix/b
          - bucket:
              name: my-bucket-2
              s3_select:
                query_statement: "select * from s3object s LIMIT 10000"
                data_serialization_format: parquet
              key_path:
                - my/prefix/a
```

## Configuration Options

All Duration values are a string that represents a duration. They support ISO_8601 notation string ("PT20.345S", "PT15M", etc.) as well as simple notation Strings for seconds ("60s") and milliseconds ("1500ms").

* `s3_select` : S3 Select Configuration.

* `expression` (Required if s3_select enabled) : Provide s3 select query to process the data using S3 select for the particular bucket.

* `expression_type` (Optional if s3_select enabled) : Provide s3 select query type to process the data using S3 select for the particular bucket.

* `compression_type` (Optional if s3_select enabled) : The compression algorithm to apply. May be one of: `none`, `gzip`. Defaults to `none`.

* `input_serialization` (Required if s3_select enabled) : Provide the s3 select file format (csv/json/Apache Parquet) Amazon S3 uses this format to parse object data into records and returns only records that match the specified SQL expression. You must also specify the data serialization format for the response.

<<<<<<< HEAD
* `csv_file_header` (Optional) : Provide CSV Header example : `use` , `none` , `ignore`.

* `bucket_name` : Provide S3 bucket name.

* `key_prefixes` : Provide Key Names.

* `start_time` : Provide the start time to slurp the data example : `2023-01-23T10:00:00`.

* `range` : Provide the duration to scan the data example : `day` , `week` , `month` , `year`.
=======
* `csv` (Optional) : Provide the csv configuration to process the csv data.

* `file_header_info` (Required if csv block is enabled) : Provide CSV Header example : `use` , `none` , `ignore`. Default is `use`.

* `quote_escape` (Optional) : Provide quote_escape attribute example : `,` , `.`.

* `comments` (Optional) : Provide comments attribute example : `#`. Default is `#`.

* `json` (Optional) : Provide the json configuration to process the json data.

* `type` (Optional) : Provide the type attribute to process the json type data example: `Lines` , `Document` Default is `Document`.
>>>>>>> bc754941

* `notification_type` : Must be `sqs`.

* `compression` (Optional) : The compression algorithm to apply. May be one of: `none`, `gzip`, or `automatic`. Defaults to `none`.

* `codec` (Required) : The codec to apply. Must be either `newline`, `csv` or `json`.

* `sqs` (Required) : The SQS configuration. See [SQS Configuration](#sqs_configuration) for details.

* `aws` (Optional) : AWS configurations. See [AWS Configuration](#aws_configuration) for details.

* `on_error` (Optional) : Determines how to handle errors in SQS. Can be either `retain_messages` or `delete_messages`. If `retain_messages`, then Data Prepper will leave the message in the SQS queue and try again. This is recommended for dead-letter queues. If `delete_messages`, then Data Prepper will delete failed messages. Defaults to `retain_messages`.

* `buffer_timeout` (Optional) : Duration - The timeout for writing events to the Data Prepper buffer. Any Events which the S3 Source cannot write to the Buffer in this time will be discarded. Defaults to 10 seconds.

* `records_to_accumulate` (Optional) : The number of messages to write to accumulate before writing to the Buffer. Defaults to 100.

* `metadata_root_key` (Optional) : String - Sets the base key for adding S3 metadata to each Event. The metadata includes the `key` and `bucket` for each S3 object. Defaults to `s3/`.

* `disable_bucket_ownership_validation` (Optional) : Boolean - If set to true, then the S3 Source will not attempt to validate that the bucket is owned by the expected account. The only expected account is the same account which owns the SQS queue. Defaults to `false`.

### <a name="sqs_configuration">SQS Configuration</a>

* `queue_url` (Required) : The SQS queue URL of the queue to read from.
* `maximum_messages` (Optional) : Duration - The maximum number of messages to read from the queue in any request to the SQS queue. Defaults to 10.
* `visibility_timeout` (Optional) : Duration - The visibility timeout to apply to messages read from the SQS queue. This should be set to the amount of time that Data Prepper may take to read all the S3 objects in a batch. Defaults to 30 seconds.
* `wait_time` (Optional) : Duration - The time to wait for long-polling on the SQS API. Defaults to 20 seconds.
* `poll_delay` (Optional) : Duration - A delay to place between reading and processing a batch of SQS messages and making a subsequent request. Defaults to 0 seconds.

### <a name="aws_configuration">AWS Configuration</a>

The AWS configuration is the same for both SQS and S3.

* `region` (Optional) : The AWS region to use for credentials. Defaults to [standard SDK behavior to determine the region](https://docs.aws.amazon.com/sdk-for-java/latest/developer-guide/region-selection.html).
* `sts_role_arn` (Optional) : The AWS STS role to assume for requests to SQS and S3. Defaults to null, which will use the [standard SDK behavior for credentials](https://docs.aws.amazon.com/sdk-for-java/latest/developer-guide/credentials.html). 
The following policy shows the necessary permissions for S3 source. `kms:Decrypt` is required if SQS queue is encrypted with AWS [KMS](https://aws.amazon.com/kms/).
```json
{
    "Version": "2012-10-17",
    "Statement": [
        {
            "Sid": "s3policy",
            "Effect": "Allow",
            "Action": [
                "s3:GetObject",
                "sqs:DeleteMessage",
                "sqs:ReceiveMessage",
                "kms:Decrypt"
            ],
            "Resource": "*"
        }
    ]
}
```
* `aws_sts_header_overrides` (Optional): A map of header overrides to make when assuming the IAM role for the sink plugin.

## Metrics

### Counters

* `s3ObjectsFailed` - The number of S3 objects that the S3 Source failed to read.
* `s3ObjectsNotFound` - The number of S3 objects that the S3 Source failed to read due to a Not Found error from S3. These are also counted toward `s3ObjectsFailed`.
* `s3ObjectsAccessDenied` - The number of S3 objects that the S3 Source failed to read due to an Access Denied or Forbidden error. These are also counted toward `s3ObjectsFailed`. 
* `s3ObjectsSucceeded` - The number of S3 objects that the S3 Source successfully read.
* `sqsMessagesReceived` - The number of SQS messages received from the queue by the S3 Source.
* `sqsMessagesDeleted` - The number of SQS messages deleted from the queue by the S3 Source.
* `sqsMessagesFailed` - The number of SQS messages that the S3 Source failed to parse.
* `sqsMessagesDeleteFailed` - The number of SQS messages that the S3 Source failed to delete from the SQS queue.


### Timers

* `s3ObjectReadTimeElapsed` - Measures the time the S3 Source takes to perform a request to GET an S3 object, parse it, and write Events to the buffer.
* `sqsMessageDelay` - Measures the time from when S3 records an event time for the creation of an object to when it was fully parsed.

### Distribution Summaries

* `s3ObjectSizeBytes` - Measures the size of S3 objects as reported by the S3 `Content-Length`. For compressed objects, this is the compressed size.
* `s3ObjectProcessedBytes` - Measures the bytes processed by the S3 source for a given object. For compressed objects, this is the un-compressed size.
* `s3ObjectsEvents` - Measures the number of events (sometimes called records) produced by an S3 object.

## Developer Guide

The integration tests for this plugin do not run as part of the Data Prepper build.

The following command runs the integration tests:

```
./gradlew :data-prepper-plugins:s3-source:integrationTest -Dtests.s3source.region=<your-aws-region> -Dtests.s3source.bucket=<your-bucket> -Dtests.s3source.queue.url=<your-queue-url>
```<|MERGE_RESOLUTION|>--- conflicted
+++ resolved
@@ -102,17 +102,6 @@
 
 * `input_serialization` (Required if s3_select enabled) : Provide the s3 select file format (csv/json/Apache Parquet) Amazon S3 uses this format to parse object data into records and returns only records that match the specified SQL expression. You must also specify the data serialization format for the response.
 
-<<<<<<< HEAD
-* `csv_file_header` (Optional) : Provide CSV Header example : `use` , `none` , `ignore`.
-
-* `bucket_name` : Provide S3 bucket name.
-
-* `key_prefixes` : Provide Key Names.
-
-* `start_time` : Provide the start time to slurp the data example : `2023-01-23T10:00:00`.
-
-* `range` : Provide the duration to scan the data example : `day` , `week` , `month` , `year`.
-=======
 * `csv` (Optional) : Provide the csv configuration to process the csv data.
 
 * `file_header_info` (Required if csv block is enabled) : Provide CSV Header example : `use` , `none` , `ignore`. Default is `use`.
@@ -124,7 +113,6 @@
 * `json` (Optional) : Provide the json configuration to process the json data.
 
 * `type` (Optional) : Provide the type attribute to process the json type data example: `Lines` , `Document` Default is `Document`.
->>>>>>> bc754941
 
 * `notification_type` : Must be `sqs`.
 
