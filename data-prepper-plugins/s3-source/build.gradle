/*
 * Copyright OpenSearch Contributors
 * SPDX-License-Identifier: Apache-2.0
 */

plugins {
    id 'java'
}

repositories {
    mavenCentral()
}

dependencies {
    implementation project(':data-prepper-api')
    implementation libs.armeria.core
    implementation 'io.micrometer:micrometer-core'
    implementation 'software.amazon.awssdk:s3'
    implementation 'software.amazon.awssdk:sts'
    implementation 'software.amazon.awssdk:sqs'
    implementation 'software.amazon.awssdk:netty-nio-client'
    implementation 'com.fasterxml.jackson.core:jackson-core'
    implementation 'com.fasterxml.jackson.core:jackson-databind'
    implementation 'commons-io:commons-io:2.11.0'
    implementation 'org.apache.commons:commons-compress:1.21'
    implementation 'joda-time:joda-time:2.11.1'
    implementation 'org.hibernate.validator:hibernate-validator:7.0.5.Final'
    implementation 'com.fasterxml.jackson.dataformat:jackson-dataformat-csv'
    implementation 'com.fasterxml.jackson.datatype:jackson-datatype-jsr310:2.14.2'
    implementation 'org.xerial.snappy:snappy-java:1.1.9.1'
    testImplementation 'org.apache.commons:commons-lang3:3.12.0'
    testImplementation 'com.github.tomakehurst:wiremock:3.0.0-beta-8'
    testImplementation 'com.fasterxml.jackson.dataformat:jackson-dataformat-yaml'
    testImplementation project(':data-prepper-test-common')
    testImplementation project(':data-prepper-plugins:parquet-codecs')
    testImplementation project(':data-prepper-plugins:csv-processor')
    testImplementation project(':data-prepper-plugins:parse-json-processor')
    testImplementation project(':data-prepper-plugins:newline-codecs')
<<<<<<< HEAD
    testImplementation project(':data-prepper-plugins:parquet-codecs')
=======
    testImplementation project(':data-prepper-plugins:avro-codecs')
    constraints {
        testImplementation('org.eclipse.jetty:jetty-bom') {
            version {
                require '11.0.14'
            }
            because 'Fixes CVE-2023-26048'
        }
    }
>>>>>>> 71415bbb
}

test {
    useJUnitPlatform()
}

sourceSets {
    integrationTest {
        java {
            compileClasspath += main.output + test.output
            runtimeClasspath += main.output + test.output
            srcDir file('src/integrationTest/java')
        }
        resources.srcDir file('src/integrationTest/resources')
    }
}

configurations {
    integrationTestImplementation.extendsFrom testImplementation
    integrationTestRuntime.extendsFrom testRuntime
}

task integrationTest(type: Test) {
    group = 'verification'
    testClassesDirs = sourceSets.integrationTest.output.classesDirs

    useJUnitPlatform()

    classpath = sourceSets.integrationTest.runtimeClasspath
    systemProperty 'tests.s3source.bucket', System.getProperty('tests.s3source.bucket')
    systemProperty 'tests.s3source.region', System.getProperty('tests.s3source.region')
    systemProperty 'tests.s3source.queue.url', System.getProperty('tests.s3source.queue.url')

    filter {
        includeTestsMatching '*IT'
    }
}
<|MERGE_RESOLUTION|>--- conflicted
+++ resolved
@@ -36,9 +36,7 @@
     testImplementation project(':data-prepper-plugins:csv-processor')
     testImplementation project(':data-prepper-plugins:parse-json-processor')
     testImplementation project(':data-prepper-plugins:newline-codecs')
-<<<<<<< HEAD
     testImplementation project(':data-prepper-plugins:parquet-codecs')
-=======
     testImplementation project(':data-prepper-plugins:avro-codecs')
     constraints {
         testImplementation('org.eclipse.jetty:jetty-bom') {
@@ -48,7 +46,6 @@
             because 'Fixes CVE-2023-26048'
         }
     }
->>>>>>> 71415bbb
 }
 
 test {
