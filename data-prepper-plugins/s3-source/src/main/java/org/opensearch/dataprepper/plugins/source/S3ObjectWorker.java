--- conflicted
+++ resolved
@@ -96,13 +96,8 @@
             });
             totalBytesRead = inputStream.getBytesRead();
         } catch (final Exception ex) {
-<<<<<<< HEAD
             LOG.error("Error reading from S3 object: s3ObjectReference={}.", s3ObjectReference, ex);
             s3ObjectPluginMetrics.getS3ObjectsFailedCounter().increment();
-=======
-            LOG.error("Error reading from S3 object: s3ObjectReference={}. S3 error due to: {}", s3ObjectReference, ex.getMessage());
-            s3ObjectsFailedCounter.increment();
->>>>>>> e1910350
             if(ex instanceof S3Exception) {
                 recordS3Exception((S3Exception) ex);
             }
