--- conflicted
+++ resolved
@@ -60,7 +60,6 @@
         final BiConsumer<Event, S3ObjectReference> eventMetadataModifier = new EventMetadataModifier(
                 s3SourceConfig.getMetadataRootKey());
         if (s3SelectOptional.isPresent()) {
-<<<<<<< HEAD
             S3SelectCSVOption csvOption = (s3SelectOptional.get().getS3SelectCSVOption() != null) ?
                     s3SelectOptional.get().getS3SelectCSVOption() : new S3SelectCSVOption();
             S3SelectJsonOption jsonOption = (s3SelectOptional.get().getS3SelectJsonOption() != null) ?
@@ -72,17 +71,6 @@
                     .expressionType(s3SelectOptional.get().getExpressionType())
                     .compressionType(CompressionType.valueOf(s3SelectOptional.get().getCompressionType().toUpperCase()))
                     .s3SelectResponseHandler(new S3SelectResponseHandler()).build();
-=======
-            S3ObjectRequest s3ObjectRequest = s3ObjectRequestBuilder
-                    .queryStatement(s3SelectOptional.get().getExpression())
-                    .serializationFormatOption(s3SelectOptional.get().getS3SelectSerializationFormatOption())
-                    .s3AsyncClient(s3ClientBuilderFactory.getS3AsyncClient())
-                    .eventConsumer(eventMetadataModifier)
-                    .fileHeaderInfo(FileHeaderInfo.valueOf(s3SelectOptional.get().getCsvFileHeaderInfo().toUpperCase()))
-                    .compressionType(CompressionType.valueOf(s3SourceConfig.getCompression().name()))
-                    .s3SelectResponseHandler(new S3SelectResponseHandler())
-                    .build();
->>>>>>> 1bd7e3a8
             s3Handler = new S3SelectObjectWorker(s3ObjectRequest);
         } else {
             final PluginModel codecConfiguration = s3SourceConfig.getCodec();
