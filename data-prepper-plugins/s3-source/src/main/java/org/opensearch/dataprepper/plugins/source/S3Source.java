/*
 * Copyright OpenSearch Contributors
 * SPDX-License-Identifier: Apache-2.0
 */

package org.opensearch.dataprepper.plugins.source;

import org.opensearch.dataprepper.metrics.PluginMetrics;
import org.opensearch.dataprepper.model.annotations.DataPrepperPlugin;
import org.opensearch.dataprepper.model.annotations.DataPrepperPluginConstructor;
import org.opensearch.dataprepper.model.buffer.Buffer;
import org.opensearch.dataprepper.model.configuration.PluginModel;
import org.opensearch.dataprepper.model.configuration.PluginSetting;
import org.opensearch.dataprepper.model.event.Event;
import org.opensearch.dataprepper.model.plugin.PluginFactory;
import org.opensearch.dataprepper.model.record.Record;
import org.opensearch.dataprepper.model.source.Source;
import org.opensearch.dataprepper.model.acknowledgements.AcknowledgementSetManager;
import org.opensearch.dataprepper.plugins.source.codec.Codec;
import org.opensearch.dataprepper.plugins.source.configuration.S3ScanScanOptions;
import org.opensearch.dataprepper.plugins.source.ownership.BucketOwnerProvider;
import org.opensearch.dataprepper.plugins.source.ownership.ConfigBucketOwnerProviderFactory;
import org.opensearch.dataprepper.plugins.source.configuration.S3SelectOptions;
import org.opensearch.dataprepper.plugins.source.configuration.S3SelectCSVOption;
import org.opensearch.dataprepper.plugins.source.configuration.S3SelectJsonOption;
import software.amazon.awssdk.services.s3.model.CompressionType;

import java.util.Optional;
import java.util.function.BiConsumer;

@DataPrepperPlugin(name = "s3", pluginType = Source.class, pluginConfigurationType = S3SourceConfig.class)
public class S3Source implements Source<Record<Event>> {

    private final PluginMetrics pluginMetrics;
    private final S3SourceConfig s3SourceConfig;
    private SqsService sqsService;
    private final PluginFactory pluginFactory;
<<<<<<< HEAD
    private final Optional<S3ScanScanOptions> s3ScanScanOptional;

=======
    private final AcknowledgementSetManager acknowledgementSetManager;
    private final boolean endToEndAcknowledgementsEnabled;
>>>>>>> 5326d916

    @DataPrepperPluginConstructor
    public S3Source(PluginMetrics pluginMetrics, final S3SourceConfig s3SourceConfig, final PluginFactory pluginFactory, final AcknowledgementSetManager acknowledgementSetManager) {
        this.pluginMetrics = pluginMetrics;
        this.s3SourceConfig = s3SourceConfig;
        this.pluginFactory = pluginFactory;
<<<<<<< HEAD
        this.s3ScanScanOptional = Optional.ofNullable(s3SourceConfig.getS3ScanScanOptions());

=======
        this.endToEndAcknowledgementsEnabled = s3SourceConfig.getEndToEndAcknowledgements();
        this.acknowledgementSetManager = acknowledgementSetManager;
    }

    @Override
    public boolean areAcknowledgementsEnabled() {
        return endToEndAcknowledgementsEnabled;
>>>>>>> 5326d916
    }

    @Override
    public void start(Buffer<Record<Event>> buffer) {
        if (buffer == null) {
            throw new IllegalStateException("Buffer provided is null");
        }

        final ConfigBucketOwnerProviderFactory configBucketOwnerProviderFactory = new ConfigBucketOwnerProviderFactory();
        final BucketOwnerProvider bucketOwnerProvider = configBucketOwnerProviderFactory.createBucketOwnerProvider(s3SourceConfig);

        Optional<S3SelectOptions> s3SelectOptional = Optional.ofNullable(s3SourceConfig.getS3SelectOptions());
        S3ObjectPluginMetrics s3ObjectPluginMetrics = new S3ObjectPluginMetrics(pluginMetrics);

        S3ClientBuilderFactory s3ClientBuilderFactory = new S3ClientBuilderFactory(s3SourceConfig);
        final S3ObjectHandler s3Handler;
        final S3ObjectRequest.Builder s3ObjectRequestBuilder = new S3ObjectRequest.Builder(buffer, s3SourceConfig.getNumberOfRecordsToAccumulate(),
                s3SourceConfig.getBufferTimeout(), s3ObjectPluginMetrics);
        final BiConsumer<Event, S3ObjectReference> eventMetadataModifier = new EventMetadataModifier(
                s3SourceConfig.getMetadataRootKey());
        if (s3SelectOptional.isPresent()) {
            S3SelectCSVOption csvOption = (s3SelectOptional.get().getS3SelectCSVOption() != null) ?
                    s3SelectOptional.get().getS3SelectCSVOption() : new S3SelectCSVOption();
            S3SelectJsonOption jsonOption = (s3SelectOptional.get().getS3SelectJsonOption() != null) ?
                    s3SelectOptional.get().getS3SelectJsonOption() : new S3SelectJsonOption();
            S3ObjectRequest s3ObjectRequest = s3ObjectRequestBuilder.expression(s3SelectOptional.get().getExpression())
                    .serializationFormatOption(s3SelectOptional.get().getS3SelectSerializationFormatOption())
                    .s3AsyncClient(s3ClientBuilderFactory.getS3AsyncClient()).eventConsumer(eventMetadataModifier).
                    s3SelectCSVOption(csvOption).s3SelectJsonOption(jsonOption)
                    .expressionType(s3SelectOptional.get().getExpressionType())
                    .compressionType(CompressionType.valueOf(s3SelectOptional.get().getCompressionType().toUpperCase()))
                    .s3SelectResponseHandlerFactory(new S3SelectResponseHandlerFactory()).build();
            s3Handler = new S3SelectObjectWorker(s3ObjectRequest);
        } else {
            final PluginModel codecConfiguration = s3SourceConfig.getCodec();
            final PluginSetting codecPluginSettings = new PluginSetting(codecConfiguration.getPluginName(), codecConfiguration.getPluginSettings());
            final Codec codec = pluginFactory.loadPlugin(Codec.class, codecPluginSettings);
            final S3ObjectRequest s3ObjectRequest = s3ObjectRequestBuilder
                    .bucketOwnerProvider(bucketOwnerProvider)
                    .codec(codec)
                    .eventConsumer(eventMetadataModifier)
                    .s3Client(s3ClientBuilderFactory.getS3Client())
                    .compressionEngine(s3SourceConfig.getCompression().getEngine())
                    .build();
            s3Handler = new S3ObjectWorker(s3ObjectRequest);
        }
        final S3Service s3Service = new S3Service(s3Handler);
        sqsService = new SqsService(acknowledgementSetManager, s3SourceConfig, s3Service, pluginMetrics);

        sqsService.start();
        final S3ScanService s3ScanService;
        if(s3ScanScanOptional.isPresent()) {
            s3ScanService = new S3ScanService(s3SourceConfig,buffer,bucketOwnerProvider,new EventMetadataModifier(
                    s3SourceConfig.getMetadataRootKey()),s3ObjectPluginMetrics,pluginFactory,s3ClientBuilderFactory);
            s3ScanService.start();
        }
    }

    @Override
    public void stop() {
        sqsService.stop();
    }
}<|MERGE_RESOLUTION|>--- conflicted
+++ resolved
@@ -35,31 +35,24 @@
     private final S3SourceConfig s3SourceConfig;
     private SqsService sqsService;
     private final PluginFactory pluginFactory;
-<<<<<<< HEAD
     private final Optional<S3ScanScanOptions> s3ScanScanOptional;
-
-=======
     private final AcknowledgementSetManager acknowledgementSetManager;
     private final boolean endToEndAcknowledgementsEnabled;
->>>>>>> 5326d916
+
 
     @DataPrepperPluginConstructor
     public S3Source(PluginMetrics pluginMetrics, final S3SourceConfig s3SourceConfig, final PluginFactory pluginFactory, final AcknowledgementSetManager acknowledgementSetManager) {
         this.pluginMetrics = pluginMetrics;
         this.s3SourceConfig = s3SourceConfig;
         this.pluginFactory = pluginFactory;
-<<<<<<< HEAD
         this.s3ScanScanOptional = Optional.ofNullable(s3SourceConfig.getS3ScanScanOptions());
-
-=======
         this.endToEndAcknowledgementsEnabled = s3SourceConfig.getEndToEndAcknowledgements();
-        this.acknowledgementSetManager = acknowledgementSetManager;
+        this.acknowledgementSetManager = acknowledgementSetManager;    
     }
 
     @Override
     public boolean areAcknowledgementsEnabled() {
         return endToEndAcknowledgementsEnabled;
->>>>>>> 5326d916
     }
 
     @Override
