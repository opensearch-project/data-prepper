/*
 * Copyright OpenSearch Contributors
 * SPDX-License-Identifier: Apache-2.0
 */

package org.opensearch.dataprepper.plugins.source;

import jakarta.validation.constraints.AssertTrue;
import org.opensearch.dataprepper.model.configuration.PluginModel;
import org.opensearch.dataprepper.plugins.source.configuration.NotificationTypeOption;
import org.opensearch.dataprepper.plugins.source.configuration.CompressionOption;
import org.opensearch.dataprepper.plugins.source.configuration.S3ScanScanOptions;
import org.opensearch.dataprepper.plugins.source.configuration.SqsOptions;
import org.opensearch.dataprepper.plugins.source.configuration.AwsAuthenticationOptions;
import org.opensearch.dataprepper.plugins.source.configuration.OnErrorOption;
import org.opensearch.dataprepper.plugins.source.configuration.S3SelectOptions;
import com.fasterxml.jackson.annotation.JsonProperty;
import jakarta.validation.Valid;
import jakarta.validation.constraints.NotNull;

import java.time.Duration;

public class S3SourceConfig {
    static final Duration DEFAULT_BUFFER_TIMEOUT = Duration.ofSeconds(10);
    static final int DEFAULT_NUMBER_OF_RECORDS_TO_ACCUMULATE = 100;
    static final String DEFAULT_METADATA_ROOT_KEY = "s3/";

    @JsonProperty("notification_type")
    @NotNull
    private NotificationTypeOption notificationType;

    @JsonProperty("compression")
    private CompressionOption compression = CompressionOption.NONE;

    @JsonProperty("codec")
    private PluginModel codec;

    @JsonProperty("sqs")
    @NotNull
    private SqsOptions sqsOptions;

    @JsonProperty("aws")
    @NotNull
    @Valid
    private AwsAuthenticationOptions awsAuthenticationOptions;

    @JsonProperty("on_error")
    private OnErrorOption onErrorOption = OnErrorOption.RETAIN_MESSAGES;

    @JsonProperty("buffer_timeout")
    private Duration bufferTimeout = DEFAULT_BUFFER_TIMEOUT;

    @JsonProperty("records_to_accumulate")
    private int numberOfRecordsToAccumulate = DEFAULT_NUMBER_OF_RECORDS_TO_ACCUMULATE;

    @JsonProperty("disable_bucket_ownership_validation")
    private boolean disableBucketOwnershipValidation = false;

    @JsonProperty("metadata_root_key")
    private String metadataRootKey = DEFAULT_METADATA_ROOT_KEY;
    @JsonProperty("s3_select")
    private S3SelectOptions s3SelectOptions;

<<<<<<< HEAD
    @JsonProperty("scan")
    private S3ScanScanOptions s3ScanScanOptions;
=======
    @AssertTrue(message = "A codec is required for reading objects.")
    boolean isCodecProvidedWhenNeeded() {
        if(s3SelectOptions == null)
            return codec != null;
        return true;
    }
>>>>>>> d6429502

    public NotificationTypeOption getNotificationType() {
        return notificationType;
    }

    public CompressionOption getCompression() {
        return compression;
    }

    public PluginModel getCodec() {
        return codec;
    }

    public SqsOptions getSqsOptions() {
        return sqsOptions;
    }

    public AwsAuthenticationOptions getAwsAuthenticationOptions() {
        return awsAuthenticationOptions;
    }

    public OnErrorOption getOnErrorOption() {
        return onErrorOption;
    }

    public Duration getBufferTimeout() {
        return bufferTimeout;
    }

    public int getNumberOfRecordsToAccumulate() {
        return numberOfRecordsToAccumulate;
    }

    public boolean isDisableBucketOwnershipValidation() {
        return disableBucketOwnershipValidation;
    }

    public String getMetadataRootKey() {
        return metadataRootKey;
    }
<<<<<<< HEAD
    public S3SelectOptions getS3SelectOptions() {
        return s3SelectOptions;
    }

    public S3ScanScanOptions getS3ScanScanOptions() {
        return s3ScanScanOptions;
    }
=======
	public S3SelectOptions getS3SelectOptions() {
		return s3SelectOptions;
	}
>>>>>>> d6429502
}<|MERGE_RESOLUTION|>--- conflicted
+++ resolved
@@ -61,17 +61,15 @@
     @JsonProperty("s3_select")
     private S3SelectOptions s3SelectOptions;
 
-<<<<<<< HEAD
     @JsonProperty("scan")
     private S3ScanScanOptions s3ScanScanOptions;
-=======
+
     @AssertTrue(message = "A codec is required for reading objects.")
     boolean isCodecProvidedWhenNeeded() {
         if(s3SelectOptions == null)
             return codec != null;
         return true;
     }
->>>>>>> d6429502
 
     public NotificationTypeOption getNotificationType() {
         return notificationType;
@@ -112,7 +110,7 @@
     public String getMetadataRootKey() {
         return metadataRootKey;
     }
-<<<<<<< HEAD
+
     public S3SelectOptions getS3SelectOptions() {
         return s3SelectOptions;
     }
@@ -120,9 +118,9 @@
     public S3ScanScanOptions getS3ScanScanOptions() {
         return s3ScanScanOptions;
     }
-=======
-	public S3SelectOptions getS3SelectOptions() {
-		return s3SelectOptions;
-	}
->>>>>>> d6429502
+
+	  public S3SelectOptions getS3SelectOptions() {
+		    return s3SelectOptions;
+	  }
+
 }