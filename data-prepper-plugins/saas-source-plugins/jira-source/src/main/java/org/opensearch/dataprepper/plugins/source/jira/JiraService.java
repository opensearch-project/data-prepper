--- conflicted
+++ resolved
@@ -266,14 +266,6 @@
                 if (statusCode == TOKEN_EXPIRED) {
                     log.error("Token expired. We will try to renew the tokens now");
                     authConfig.renewCredentials();
-<<<<<<< HEAD
-=======
-                    try {
-                        Thread.sleep(RETRY_ATTEMPT_SLEEP_TIME.get(retryCount) * sleepTimeMultiplier);
-                    } catch (InterruptedException e) {
-                        throw new RuntimeException("Sleep in the retry attempt got interrupted", e);
-                    }
->>>>>>> a8d8dccb
                 }
             }
             retryCount++;
