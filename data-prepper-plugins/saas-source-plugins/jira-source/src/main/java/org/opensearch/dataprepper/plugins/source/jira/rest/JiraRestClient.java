--- conflicted
+++ resolved
@@ -51,12 +51,14 @@
     public static final List<Integer> RETRY_ATTEMPT_SLEEP_TIME = List.of(1, 2, 5, 10, 20, 40);
     private static final String TICKET_FETCH_LATENCY_TIMER = "ticketFetchLatency";
     private static final String SEARCH_CALL_LATENCY_TIMER = "searchCallLatency";
+    private static final String PROJECTS_FETCH_LATENCY_TIMER = "projectFetchLatency";
     private static final String ISSUES_REQUESTED = "issuesRequested";
     private int sleepTimeMultiplier = 1000;
     private final RestTemplate restTemplate;
     private final JiraAuthConfig authConfig;
     private final Timer ticketFetchLatencyTimer;
     private final Timer searchCallLatencyTimer;
+    private final Timer projectFetchLatencyTimer;
     private final Counter issuesRequestedCounter;
     private final PluginMetrics jiraPluginMetrics = PluginMetrics.fromNames("jiraRestClient", "aws");
 
@@ -66,6 +68,8 @@
 
         ticketFetchLatencyTimer = jiraPluginMetrics.timer(TICKET_FETCH_LATENCY_TIMER);
         searchCallLatencyTimer = jiraPluginMetrics.timer(SEARCH_CALL_LATENCY_TIMER);
+        projectFetchLatencyTimer = jiraPluginMetrics.timer(PROJECTS_FETCH_LATENCY_TIMER);
+
         issuesRequestedCounter = jiraPluginMetrics.counter(ISSUES_REQUESTED);
     }
 
@@ -121,16 +125,10 @@
                 } else if (statusCode == HttpStatus.UNAUTHORIZED) {
                     log.warn(NOISY, "Token expired. We will try to renew the tokens now.");
                     authConfig.renewCredentials();
-<<<<<<< HEAD
-                } else if (statusCode == HttpStatus.TOO_MANY_REQUESTS) {
-                    log.error(NOISY, "Hitting API rate limit. Backing off with sleep timer for {} seconds",
-                            RETRY_ATTEMPT_SLEEP_TIME.get(retryCount));
-=======
                 } else if (statusCode == HttpStatus.TOO_MANY_REQUESTS || statusCode == HttpStatus.SERVICE_UNAVAILABLE || statusCode == HttpStatus.GATEWAY_TIMEOUT) {
                     log.error(NOISY, "Received {}. Backing off with sleep timer for {} seconds.", statusCode, RETRY_ATTEMPT_SLEEP_TIME.get(retryCount));
                 } else {
                     log.error(NOISY, "Received an unexpected status code {} response from Jira.", statusCode, ex);
->>>>>>> 414a7c93
                 }
                 try {
                     Thread.sleep((long) RETRY_ATTEMPT_SLEEP_TIME.get(retryCount) * sleepTimeMultiplier);
