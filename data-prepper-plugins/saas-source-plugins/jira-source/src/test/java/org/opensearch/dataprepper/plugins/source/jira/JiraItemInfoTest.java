--- conflicted
+++ resolved
@@ -77,13 +77,6 @@
         assertTrue(partitionKey.contains(issueType));
     }
 
-<<<<<<< HEAD
-=======
-    @Test
-    void testGetKeyAttributes() {
-        assertNotNull(jiraItemInfo.getKeyAttributes().get(Constants.PROJECT));
-    }
->>>>>>> e644fe3a
 
     @Test
     void testGetLastModifiedAt() {
