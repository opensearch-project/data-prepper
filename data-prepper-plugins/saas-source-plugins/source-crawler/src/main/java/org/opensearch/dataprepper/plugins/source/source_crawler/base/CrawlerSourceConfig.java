--- conflicted
+++ resolved
@@ -7,14 +7,12 @@
 
     int DEFAULT_NUMBER_OF_WORKERS = 1;
 
-<<<<<<< HEAD
     int getBatchSize();
-=======
+
     /**
      * Boolean to indicate if acknowledgments enabled for this source
      *
      * @return boolean indicating acknowledgement state
      */
     boolean isAcknowledgments();
->>>>>>> 7f769df1
 }