package org.opensearch.dataprepper.plugins.source.source_crawler.base;

import io.micrometer.core.instrument.Timer;
import org.junit.jupiter.api.BeforeEach;
import org.junit.jupiter.api.Test;
import org.junit.jupiter.api.extension.ExtendWith;
import org.mockito.Mock;
import org.mockito.junit.jupiter.MockitoExtension;
import org.opensearch.dataprepper.metrics.PluginMetrics;
import org.opensearch.dataprepper.model.acknowledgements.AcknowledgementSet;
import org.opensearch.dataprepper.model.buffer.Buffer;
import org.opensearch.dataprepper.model.event.Event;
import org.opensearch.dataprepper.model.record.Record;
import org.opensearch.dataprepper.model.source.coordinator.enhanced.EnhancedSourceCoordinator;
import org.opensearch.dataprepper.plugins.source.source_crawler.coordination.partition.LeaderPartition;
import org.opensearch.dataprepper.plugins.source.source_crawler.coordination.partition.SaasSourcePartition;
import org.opensearch.dataprepper.plugins.source.source_crawler.coordination.state.LeaderProgressState;
import org.opensearch.dataprepper.plugins.source.source_crawler.coordination.state.SaasWorkerProgressState;
import org.opensearch.dataprepper.plugins.source.source_crawler.model.ItemInfo;
import org.opensearch.dataprepper.plugins.source.source_crawler.model.TestItemInfo;

import java.time.Instant;
import java.util.ArrayList;
import java.util.Collections;
import java.util.HashMap;
import java.util.List;
import java.util.Optional;

import static org.junit.jupiter.api.Assertions.assertNotEquals;
import static org.junit.jupiter.api.Assertions.assertNotNull;
import static org.mockito.ArgumentMatchers.any;
import static org.mockito.ArgumentMatchers.anyString;
import static org.mockito.Mockito.never;
import static org.mockito.Mockito.reset;
import static org.mockito.Mockito.verify;
import static org.mockito.Mockito.when;
import static org.mockito.internal.verification.VerificationModeFactory.times;

@ExtendWith(MockitoExtension.class)
public class CrawlerTest {
    private static final int DEFAULT_BATCH_SIZE = 50;
    @Mock
    private AcknowledgementSet acknowledgementSet;
    @Mock
    private EnhancedSourceCoordinator coordinator;
    @Mock
    private Buffer<Record<Event>> buffer;
    @Mock
    private PluginMetrics pluginMetrics;

    @Mock
    private Timer timer;

    @Mock
    private CrawlerClient client;
    @Mock
    private SaasWorkerProgressState state;
    @Mock
    private LeaderPartition leaderPartition;
    private Crawler crawler;
    private final Instant lastPollTime = Instant.ofEpochMilli(0);

    @BeforeEach
    public void setup() {
        crawler = new Crawler(client);
<<<<<<< HEAD
        when(pluginMetrics.timer(anyString())).thenReturn(timer);
        crawler.setPluginMetrics(pluginMetrics);
=======
        when(leaderPartition.getProgressState()).thenReturn(Optional.of(new LeaderProgressState(lastPollTime)));
>>>>>>> 0423cd10
    }

    @Test
    public void crawlerConstructionTest() {
        reset(leaderPartition);
        assertNotNull(crawler);
    }

    @Test
    public void executePartitionTest() {
        reset(leaderPartition);
        crawler.executePartition(state, buffer, acknowledgementSet);
        verify(client).executePartition(state, buffer, acknowledgementSet);
    }

    @Test
    void testCrawlWithEmptyList() {
        Instant lastPollTime = Instant.ofEpochMilli(0);
        when(client.listItems()).thenReturn(Collections.emptyIterator());
        when(leaderPartition.getProgressState()).thenReturn(Optional.of(new LeaderProgressState(lastPollTime)));
        crawler.crawl(leaderPartition, coordinator, DEFAULT_BATCH_SIZE);
        verify(coordinator, never()).createPartition(any(SaasSourcePartition.class));
    }

    @Test
    void testCrawlWithNonEmptyList() {
        List<ItemInfo> itemInfoList = new ArrayList<>();
        for (int i = 0; i < DEFAULT_BATCH_SIZE; i++) {
            itemInfoList.add(new TestItemInfo("itemId"));
        }
        when(client.listItems()).thenReturn(itemInfoList.iterator());
        crawler.crawl(leaderPartition, coordinator, DEFAULT_BATCH_SIZE);
        verify(coordinator, times(1)).createPartition(any(SaasSourcePartition.class));

    }

    @Test
    void testCrawlWithMultiplePartitions() {
        List<ItemInfo> itemInfoList = new ArrayList<>();
        for (int i = 0; i < DEFAULT_BATCH_SIZE + 1; i++) {
            itemInfoList.add(new TestItemInfo("testId"));
        }
        when(client.listItems()).thenReturn(itemInfoList.iterator());
        crawler.crawl(leaderPartition, coordinator, DEFAULT_BATCH_SIZE);
        verify(coordinator, times(2)).createPartition(any(SaasSourcePartition.class));
    }

    @Test
    void testBatchSize() {
        List<ItemInfo> itemInfoList = new ArrayList<>();
        int maxItemsPerPage = 50;
        for (int i = 0; i < maxItemsPerPage; i++) {
            itemInfoList.add(new TestItemInfo("testId"));
        }
        when(client.listItems()).thenReturn(itemInfoList.iterator());
        crawler.crawl(leaderPartition, coordinator, maxItemsPerPage);
        int expectedNumberOfInvocations = 1;
        verify(coordinator, times(expectedNumberOfInvocations)).createPartition(any(SaasSourcePartition.class));

        List<ItemInfo> itemInfoList2 = new ArrayList<>();
        int maxItemsPerPage2 = 25;
        for (int i = 0; i < maxItemsPerPage; i++) {
            itemInfoList2.add(new TestItemInfo("testId"));
        }
        when(client.listItems()).thenReturn(itemInfoList2.iterator());
        crawler.crawl(leaderPartition, coordinator, maxItemsPerPage2);
        expectedNumberOfInvocations += 2;
        verify(coordinator, times(expectedNumberOfInvocations)).createPartition(any(SaasSourcePartition.class));
    }

    @Test
    void testCrawlWithNullItemsInList() {
        List<ItemInfo> itemInfoList = new ArrayList<>();
        itemInfoList.add(null);
        for (int i = 0; i < DEFAULT_BATCH_SIZE - 1; i++) {
            itemInfoList.add(new TestItemInfo("testId"));
        }
        when(client.listItems()).thenReturn(itemInfoList.iterator());
        crawler.crawl(leaderPartition, coordinator, DEFAULT_BATCH_SIZE);
        verify(coordinator, times(1)).createPartition(any(SaasSourcePartition.class));
    }

    @Test
    void testUpdatingPollTimeNullMetaData() {
        List<ItemInfo> itemInfoList = new ArrayList<>();
        ItemInfo testItem = createTestItemInfo("1");
        itemInfoList.add(testItem);
        when(client.listItems()).thenReturn(itemInfoList.iterator());
        Instant updatedPollTime = crawler.crawl(leaderPartition, coordinator, DEFAULT_BATCH_SIZE);
        assertNotEquals(Instant.ofEpochMilli(0), updatedPollTime);
    }

    @Test
    void testUpdatedPollTimeNiCreatedLarger() {
        Instant lastPollTime = Instant.ofEpochMilli(0);
        List<ItemInfo> itemInfoList = new ArrayList<>();
        ItemInfo testItem = createTestItemInfo("1");
        itemInfoList.add(testItem);
        when(client.listItems()).thenReturn(itemInfoList.iterator());
        Instant updatedPollTime = crawler.crawl(leaderPartition, coordinator, DEFAULT_BATCH_SIZE);
        assertNotEquals(lastPollTime, updatedPollTime);
    }

    private ItemInfo createTestItemInfo(String id) {
        return new TestItemInfo(id, new HashMap<>(), Instant.now());
    }

}<|MERGE_RESOLUTION|>--- conflicted
+++ resolved
@@ -63,12 +63,9 @@
     @BeforeEach
     public void setup() {
         crawler = new Crawler(client);
-<<<<<<< HEAD
         when(pluginMetrics.timer(anyString())).thenReturn(timer);
         crawler.setPluginMetrics(pluginMetrics);
-=======
         when(leaderPartition.getProgressState()).thenReturn(Optional.of(new LeaderProgressState(lastPollTime)));
->>>>>>> 0423cd10
     }
 
     @Test
