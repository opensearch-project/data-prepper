--- conflicted
+++ resolved
@@ -10,19 +10,9 @@
 ENV ENV_PIPELINE_FILEPATH=$PIPELINE_FILEPATH
 
 # Update all packages
-<<<<<<< HEAD
-RUN dnf -y update
-RUN dnf -y install bash bc
-RUN dnf -y upgrade
-
-# Setup the Adoptium package repo and install Temurin Java
-ADD adoptium.repo /etc/yum.repos.d/adoptium.repo
-RUN dnf -y install temurin-17-jdk
-=======
 RUN apt -y update
 RUN apt -y install bash bc
 RUN apt -y full-upgrade
->>>>>>> eb46ee43
 
 RUN mkdir -p /var/log/data-prepper
 ADD $ARCHIVE_FILE /usr/share
