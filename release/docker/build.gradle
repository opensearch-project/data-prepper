plugins {
    id "com.palantir.docker" version "0.25.0"
}

docker {
    name "${project.rootProject.name}:${project.version}"
    tag "${project.rootProject.name}", "${project.version}"
    files project(':data-prepper-core').jar.archivePath
    buildArgs(['JAR_FILE'       : project(':data-prepper-core').jar.archiveName,
<<<<<<< HEAD
               'CONFIG_FILEPATH': '/usr/share/data-prepper/data-prepper-config.yaml',
               'PIPELINE_FILEPATH': '/usr/share/data-prepper/pipelines.yaml'])
    dockerfile file('data-prepper-0.8.0-all.Dockerfile')
=======
               'CONFIG_FILEPATH': '/usr/share/data-prepper/data-prepper.yml'])
    dockerfile file('opendistroforelasticsearch-data-prepper-0.7.1-alpha.Dockerfile')
>>>>>>> 221b9df4
}

dockerPrepare.dependsOn ':release:releasePrerequisites'
dockerPush.dependsOn docker<|MERGE_RESOLUTION|>--- conflicted
+++ resolved
@@ -7,14 +7,9 @@
     tag "${project.rootProject.name}", "${project.version}"
     files project(':data-prepper-core').jar.archivePath
     buildArgs(['JAR_FILE'       : project(':data-prepper-core').jar.archiveName,
-<<<<<<< HEAD
                'CONFIG_FILEPATH': '/usr/share/data-prepper/data-prepper-config.yaml',
                'PIPELINE_FILEPATH': '/usr/share/data-prepper/pipelines.yaml'])
-    dockerfile file('data-prepper-0.8.0-all.Dockerfile')
-=======
-               'CONFIG_FILEPATH': '/usr/share/data-prepper/data-prepper.yml'])
-    dockerfile file('opendistroforelasticsearch-data-prepper-0.7.1-alpha.Dockerfile')
->>>>>>> 221b9df4
+    dockerfile file('opendistroforelasticsearch-data-prepper-0.8.0-beta.Dockerfile')
 }
 
 dockerPrepare.dependsOn ':release:releasePrerequisites'
